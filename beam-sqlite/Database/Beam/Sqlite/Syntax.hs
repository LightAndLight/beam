{-# OPTIONS_GHC -fno-warn-unused-binds -fno-warn-name-shadowing#-}
{-# LANGUAGE DataKinds #-}
{-# LANGUAGE UndecidableInstances #-}
{-# LANGUAGE GeneralizedNewtypeDeriving #-}
{-# LANGUAGE DeriveGeneric #-}
{-# LANGUAGE LambdaCase #-}
{-# LANGUAGE CPP #-}

-- | SQLite implementations of the Beam SQL syntax classes
--
-- The SQLite command syntax is implemented by 'SQLiteCommandSyntax'.
module Database.Beam.Sqlite.Syntax
  (  -- * SQLite syntaxes
    SqliteSyntax(..)

  , SqliteCommandSyntax(..)

  , SqliteSelectSyntax(..), SqliteInsertSyntax(..)
  , SqliteUpdateSyntax(..), SqliteDeleteSyntax(..)

  , SqliteInsertValuesSyntax(..)
  , SqliteColumnSchemaSyntax(..)
  , SqliteExpressionSyntax(..), SqliteValueSyntax(..)

    -- * SQLite data type syntax
  , SqliteDataTypeSyntax(..)
  , sqliteTextType, sqliteBlobType
  , sqliteBigIntType, sqliteSerialType

    -- * Building and consuming 'SqliteSyntax'
  , fromSqliteCommand, formatSqliteInsert

  , emit, emitValue

  , sqliteEscape, withPlaceholders
  , sqliteRenderSyntaxScript
  ) where

import           Database.Beam.Backend.SQL
import           Database.Beam.Haskell.Syntax
import           Database.Beam.Migrate.SQL.Builder hiding (fromSqlConstraintAttributes)
import           Database.Beam.Migrate.SQL.SQL92
import           Database.Beam.Migrate.Serialization
import           Database.Beam.Query

import           Data.ByteString (ByteString)
import qualified Data.ByteString as B
import           Data.ByteString.Builder
import qualified Data.ByteString.Lazy.Char8 as BL
import           Data.Coerce
import qualified Data.DList as DL
import           Data.Hashable
import           Data.Int
import           Data.Maybe
import           Data.Scientific
import           Data.String
import qualified Data.Text as T
import qualified Data.Text.Encoding as TE
import qualified Data.Text.Lazy as TL
import           Data.Time
import           Data.Word
#if !MIN_VERSION_base(4, 11, 0)
import           Data.Semigroup
#endif

import           Database.SQLite.Simple (SQLData(..))

import           GHC.Float
import           GHC.Generics

-- | The syntax for SQLite is stored as a 'Builder' along with a list of data
-- that hasn't been serialized yet.
--
-- The first argument is a function that receives a builder for 'SQLData' and
-- returns the concrete syntax to embed into the query. For queries sent to the
-- backend, this is simply a function that returns @"?"@. Thus, the syntax sent
-- to the backend includes proper placeholders. The list of data is sent to the
-- SQLite library for proper escaping.
--
-- When the syntax is being serialized for display (for use in beam migrate for
-- example), the data builder attempts to properly format and escape the data.
-- This returns syntax suitable for inclusion in scripts. In this case, the
-- value list is ignored.
data SqliteSyntax = SqliteSyntax ((SQLData -> Builder) -> Builder) (DL.DList SQLData)
newtype SqliteData = SqliteData SQLData -- newtype for Hashable

instance Show SqliteSyntax where
  show (SqliteSyntax s d) =
    "SqliteSyntax (" <> show (toLazyByteString (withPlaceholders s)) <> ") " <> show d

instance Sql92DisplaySyntax SqliteSyntax where
  displaySyntax = BL.unpack . sqliteRenderSyntaxScript

instance Semigroup SqliteSyntax where
  (<>) = mappend

instance Monoid SqliteSyntax where
  mempty = SqliteSyntax (\_ -> mempty) mempty
  mappend (SqliteSyntax ab av) (SqliteSyntax bb bv) =
    SqliteSyntax (\v -> ab v <> bb v) (av <> bv)

instance Eq SqliteSyntax where
  SqliteSyntax ab av == SqliteSyntax bb bv =
    toLazyByteString (withPlaceholders ab) ==
      toLazyByteString (withPlaceholders bb) &&
    av == bv

instance Hashable SqliteSyntax where
  hashWithSalt salt (SqliteSyntax s d) =
      hashWithSalt salt ( toLazyByteString (withPlaceholders s)
                        , map SqliteData (DL.toList d) )
instance Hashable SqliteData where
  hashWithSalt salt (SqliteData (SQLInteger i)) = hashWithSalt salt (0 :: Int, i)
  hashWithSalt salt (SqliteData (SQLFloat d))   = hashWithSalt salt (1 :: Int, d)
  hashWithSalt salt (SqliteData (SQLText t))    = hashWithSalt salt (2 :: Int, t)
  hashWithSalt salt (SqliteData (SQLBlob b))    = hashWithSalt salt (3 :: Int, b)
  hashWithSalt salt (SqliteData SQLNull)        = hashWithSalt salt (4 :: Int)

-- | Convert the first argument of 'SQLiteSyntax' to a 'ByteString' 'Builder',
-- where all the data has been replaced by @"?"@ placeholders.
withPlaceholders :: ((SQLData -> Builder) -> Builder) -> Builder
withPlaceholders build = build (\_ -> "?")

-- | Embed a 'ByteString' directly in the syntax
emit :: ByteString -> SqliteSyntax
emit b = SqliteSyntax (\_ -> byteString b) mempty

emit' :: Show a => a -> SqliteSyntax
emit' x = SqliteSyntax (\_ -> byteString (fromString (show x))) mempty

quotedIdentifier :: T.Text -> SqliteSyntax
quotedIdentifier txt = emit "\"" <> SqliteSyntax (\_ -> stringUtf8 (T.unpack (sqliteEscape txt))) mempty <> emit "\""

-- | A best effort attempt to implement the escaping rules of SQLite. This is
-- never used to escape data sent to the database; only for emitting scripts or
-- displaying syntax to the user.
sqliteEscape :: T.Text -> T.Text
sqliteEscape = T.concatMap (\c -> if c == '"' then "\"\"" else T.singleton c)

-- | Emit a properly escaped value into the syntax
--
-- This causes a literal @?@ 3
emitValue ::  SQLData -> SqliteSyntax
emitValue v = SqliteSyntax ($ v) (DL.singleton v)

-- | Render a 'SqliteSyntax' as a lazy 'BL.ByteString', for purposes of
-- displaying to a user. Embedded 'SQLData' is directly embedded into the
-- concrete syntax, with a best effort made to escape strings.
sqliteRenderSyntaxScript :: SqliteSyntax -> BL.ByteString
sqliteRenderSyntaxScript (SqliteSyntax s _) =
    toLazyByteString . s $ \case
      SQLInteger i -> int64Dec i
      SQLFloat   d -> doubleDec d
      SQLText    t -> TE.encodeUtf8Builder (sqliteEscape t)
      SQLBlob    b -> char8 'X' <> char8 '\'' <>
                      foldMap word8Hex (B.unpack b) <>
                      char8 '\''
      SQLNull      -> "NULL"

-- * Syntax types

-- | A SQLite command. @INSERT@ is special cased to handle @AUTO INCREMENT@
-- columns. The 'fromSqliteCommand' function will take an 'SqliteCommandSyntax'
-- and convert it into the correct 'SqliteSyntax'.
data SqliteCommandSyntax
  = SqliteCommandSyntax SqliteSyntax
  | SqliteCommandInsert SqliteInsertSyntax

-- | Convert a 'SqliteCommandSyntax' into a renderable 'SqliteSyntax'
fromSqliteCommand :: SqliteCommandSyntax -> SqliteSyntax
fromSqliteCommand (SqliteCommandSyntax s) = s
fromSqliteCommand (SqliteCommandInsert (SqliteInsertSyntax tbl fields values)) =
    formatSqliteInsert tbl fields values

-- | SQLite @SELECT@ syntax
newtype SqliteSelectSyntax = SqliteSelectSyntax { fromSqliteSelect :: SqliteSyntax }

-- | SQLite @INSERT@ syntax. This doesn't directly wrap 'SqliteSyntax' because
-- we need to do some processing on @INSERT@ statements to deal with @AUTO
-- INCREMENT@ columns. Use 'formatSqliteInsert' to turn 'SqliteInsertSyntax'
-- into 'SqliteSyntax'.
data SqliteInsertSyntax
  = SqliteInsertSyntax
  { sqliteInsertTable :: T.Text
  , sqliteInsertFields :: [ T.Text ]
  , sqliteInsertValues :: SqliteInsertValuesSyntax
  }

-- | SQLite @UPDATE@ syntax
newtype SqliteUpdateSyntax = SqliteUpdateSyntax { fromSqliteUpdate :: SqliteSyntax }
-- | SQLite @DELETE@ syntax
newtype SqliteDeleteSyntax = SqliteDeleteSyntax { fromSqliteDelete :: SqliteSyntax }

newtype SqliteSelectTableSyntax = SqliteSelectTableSyntax { fromSqliteSelectTable :: SqliteSyntax }

-- | Implements beam SQL expression syntaxes
data SqliteExpressionSyntax
  = SqliteExpressionSyntax SqliteSyntax
  | SqliteExpressionDefault
  deriving (Show, Eq, Generic)
instance Hashable SqliteExpressionSyntax
newtype SqliteFromSyntax = SqliteFromSyntax { fromSqliteFromSyntax :: SqliteSyntax }
newtype SqliteComparisonQuantifierSyntax = SqliteComparisonQuantifierSyntax { fromSqliteComparisonQuantifier :: SqliteSyntax }
newtype SqliteExtractFieldSyntax = SqliteExtractFieldSyntax { fromSqliteExtractField :: SqliteSyntax }
newtype SqliteAggregationSetQuantifierSyntax = SqliteAggregationSetQuantifierSyntax { fromSqliteAggregationSetQuantifier :: SqliteSyntax }
newtype SqliteProjectionSyntax = SqliteProjectionSyntax { fromSqliteProjection :: SqliteSyntax }
newtype SqliteGroupingSyntax = SqliteGroupingSyntax { fromSqliteGrouping :: SqliteSyntax }
newtype SqliteOrderingSyntax = SqliteOrderingSyntax { fromSqliteOrdering :: SqliteSyntax }
-- | SQLite syntax for values that can be embedded in 'SqliteSyntax'
newtype SqliteValueSyntax = SqliteValueSyntax { fromSqliteValue :: SqliteSyntax }
newtype SqliteTableSourceSyntax = SqliteTableSourceSyntax { fromSqliteTableSource :: SqliteSyntax }
newtype SqliteFieldNameSyntax = SqliteFieldNameSyntax { fromSqliteFieldNameSyntax :: SqliteSyntax }

-- | SQLite @VALUES@ clause in @INSERT@. Expressions need to be handled
-- explicitly in order to deal with @DEFAULT@ values and @AUTO INCREMENT@
-- columns.
data SqliteInsertValuesSyntax
  = SqliteInsertExpressions [ [ SqliteExpressionSyntax ] ]
  | SqliteInsertFromSql SqliteSelectSyntax
newtype SqliteCreateTableSyntax = SqliteCreateTableSyntax { fromSqliteCreateTable :: SqliteSyntax }
data SqliteTableOptionsSyntax = SqliteTableOptionsSyntax SqliteSyntax SqliteSyntax

-- | SQLite syntax for column schemas in @CREATE TABLE@ or @ALTER COLUMN ... ADD
-- COLUMN@ statements
data SqliteColumnSchemaSyntax
  = SqliteColumnSchemaSyntax
  { fromSqliteColumnSchema :: SqliteSyntax
  , sqliteIsSerialColumn   :: Bool }
  deriving (Show, Eq, Generic)
instance Hashable SqliteColumnSchemaSyntax

instance Sql92DisplaySyntax SqliteColumnSchemaSyntax where
  displaySyntax = displaySyntax . fromSqliteColumnSchema

-- | SQLite syntax that implements 'IsSql92DataTypeSyntax' and a good portion of
-- 'IsSql99DataTypeSyntax', except for array and row types.
data SqliteDataTypeSyntax
  = SqliteDataTypeSyntax
  { fromSqliteDataType :: SqliteSyntax
  , sqliteDataTypeToHs :: HsDataType
  , sqliteDataTypeSerialized :: BeamSerializedDataType
  , sqliteDataTypeSerial :: Bool
  } deriving (Show, Eq, Generic)
instance Hashable SqliteDataTypeSyntax where
  hashWithSalt salt (SqliteDataTypeSyntax s _ _ _) = hashWithSalt salt s
instance Sql92DisplaySyntax SqliteDataTypeSyntax where
  displaySyntax = displaySyntax . fromSqliteDataType

data SqliteColumnConstraintDefinitionSyntax
  = SqliteColumnConstraintDefinitionSyntax
  { fromSqliteColumnConstraintDefinition :: SqliteSyntax
  , sqliteColumnConstraintDefinitionSerialized :: BeamSerializedConstraintDefinition
  } deriving (Show, Eq)
instance Hashable SqliteColumnConstraintDefinitionSyntax where
  hashWithSalt salt (SqliteColumnConstraintDefinitionSyntax s _) = hashWithSalt salt s
instance Sql92DisplaySyntax SqliteColumnConstraintDefinitionSyntax where
  displaySyntax = displaySyntax . fromSqliteColumnConstraintDefinition

data SqliteColumnConstraintSyntax
    = SqliteColumnConstraintSyntax
    { fromSqliteColumnConstraint :: SqlConstraintAttributesBuilder -> SqliteSyntax
    , sqliteColumnConstraintSerialized :: BeamSerializedConstraint }
data SqliteTableConstraintSyntax
  = SqliteTableConstraintSyntax
  { fromSqliteTableConstraint :: SqliteSyntax
  , sqliteTableConstraintPrimaryKey :: Maybe [ T.Text ] }
data SqliteMatchTypeSyntax
    = SqliteMatchTypeSyntax
    { fromSqliteMatchType :: SqliteSyntax
    , sqliteMatchTypeSerialized :: BeamSerializedMatchType }
data SqliteReferentialActionSyntax
    = SqliteReferentialActionSyntax
    { fromSqliteReferentialAction :: SqliteSyntax
    , sqliteReferentialActionSerialized :: BeamSerializedReferentialAction }
newtype SqliteAlterTableSyntax = SqliteAlterTableSyntax { fromSqliteAlterTable :: SqliteSyntax }
newtype SqliteAlterTableActionSyntax = SqliteAlterTableActionSyntax { fromSqliteAlterTableAction :: Maybe SqliteSyntax }
newtype SqliteAlterColumnActionSyntax = SqliteAlterColumnActionSyntax { fromSqliteAlterColumnAction :: Maybe SqliteSyntax }
newtype SqliteDropTableSyntax = SqliteDropTableSyntax { fromSqliteDropTable :: SqliteSyntax }

fromSqliteExpression :: SqliteExpressionSyntax -> SqliteSyntax
fromSqliteExpression (SqliteExpressionSyntax s) = s
fromSqliteExpression SqliteExpressionDefault = emit "NULL /* DEFAULT */"

sqliteExpressionSerialized :: SqliteExpressionSyntax -> BeamSerializedExpression
sqliteExpressionSerialized = BeamSerializedExpression . TE.decodeUtf8 . BL.toStrict .
                             sqliteRenderSyntaxScript . fromSqliteExpression

-- | Format a SQLite @INSERT@ expression for the given table name, fields, and values.
formatSqliteInsert :: T.Text -> [ T.Text ] -> SqliteInsertValuesSyntax -> SqliteSyntax
formatSqliteInsert tblNm fields values =
  emit "INSERT INTO " <> quotedIdentifier tblNm <> parens (commas (map quotedIdentifier fields)) <> emit " " <>
  case values of
    SqliteInsertFromSql (SqliteSelectSyntax select) -> select
    SqliteInsertExpressions es ->
      emit "VALUES " <> commas (map (\row -> parens (commas (map fromSqliteExpression row)) ) es)

instance IsSql92Syntax SqliteCommandSyntax where
  type Sql92SelectSyntax SqliteCommandSyntax = SqliteSelectSyntax
  type Sql92InsertSyntax SqliteCommandSyntax = SqliteInsertSyntax
  type Sql92UpdateSyntax SqliteCommandSyntax = SqliteUpdateSyntax
  type Sql92DeleteSyntax SqliteCommandSyntax = SqliteDeleteSyntax

  selectCmd = SqliteCommandSyntax . fromSqliteSelect
  insertCmd = SqliteCommandInsert
  updateCmd = SqliteCommandSyntax . fromSqliteUpdate
  deleteCmd = SqliteCommandSyntax . fromSqliteDelete

instance IsSql92DdlCommandSyntax SqliteCommandSyntax where
  type Sql92DdlCommandCreateTableSyntax SqliteCommandSyntax = SqliteCreateTableSyntax
  type Sql92DdlCommandAlterTableSyntax SqliteCommandSyntax  = SqliteAlterTableSyntax
  type Sql92DdlCommandDropTableSyntax SqliteCommandSyntax = SqliteDropTableSyntax

  createTableCmd = SqliteCommandSyntax . fromSqliteCreateTable
  alterTableCmd = SqliteCommandSyntax . fromSqliteAlterTable
  dropTableCmd = SqliteCommandSyntax . fromSqliteDropTable

instance IsSql92DropTableSyntax SqliteDropTableSyntax where
  dropTableSyntax nm = SqliteDropTableSyntax (emit "DROP TABLE " <> quotedIdentifier nm)

instance IsSql92AlterTableSyntax SqliteAlterTableSyntax where
  type Sql92AlterTableAlterTableActionSyntax SqliteAlterTableSyntax = SqliteAlterTableActionSyntax

  alterTableSyntax nm action =
    SqliteAlterTableSyntax $
    case fromSqliteAlterTableAction action of
      Just alterTable ->
        emit "ALTER TABLE " <> quotedIdentifier nm <> emit " " <> alterTable
      Nothing ->
        emit "SELECT 1"

instance IsSql92AlterTableActionSyntax SqliteAlterTableActionSyntax where
  type Sql92AlterTableAlterColumnActionSyntax SqliteAlterTableActionSyntax = SqliteAlterColumnActionSyntax
  type Sql92AlterTableColumnSchemaSyntax SqliteAlterTableActionSyntax = SqliteColumnSchemaSyntax

  alterColumnSyntax columnNm columnAction =
    SqliteAlterTableActionSyntax $
    case fromSqliteAlterColumnAction columnAction of
      Nothing -> Nothing
      Just columnAction ->
        Just (emit "ALTER COLUMN " <> quotedIdentifier columnNm <> columnAction)
  addColumnSyntax columnNm schema =
    SqliteAlterTableActionSyntax . Just $
    emit "ADD COLUMN " <> quotedIdentifier columnNm <> emit " " <> fromSqliteColumnSchema schema
  dropColumnSyntax _ = SqliteAlterTableActionSyntax Nothing

  renameTableToSyntax newNm =
    SqliteAlterTableActionSyntax . Just $
    emit "RENAME TO " <> quotedIdentifier newNm

  renameColumnToSyntax oldNm newNm =
    SqliteAlterTableActionSyntax . Just $
    emit "RENAME COLUMN " <> quotedIdentifier oldNm <>
    emit " TO "           <> quotedIdentifier newNm

instance IsSql92AlterColumnActionSyntax SqliteAlterColumnActionSyntax where
  setNotNullSyntax = SqliteAlterColumnActionSyntax Nothing
  setNullSyntax = SqliteAlterColumnActionSyntax Nothing

instance IsSql92ColumnSchemaSyntax SqliteColumnSchemaSyntax where
  type Sql92ColumnSchemaColumnTypeSyntax SqliteColumnSchemaSyntax = SqliteDataTypeSyntax
  type Sql92ColumnSchemaExpressionSyntax SqliteColumnSchemaSyntax = SqliteExpressionSyntax
  type Sql92ColumnSchemaColumnConstraintDefinitionSyntax SqliteColumnSchemaSyntax = SqliteColumnConstraintDefinitionSyntax

  columnSchemaSyntax  ty defVal constraints collation =
    SqliteColumnSchemaSyntax
      (fromSqliteDataType ty <>
       maybe mempty (\defVal -> emit " DEFAULT " <> parens (fromSqliteExpression defVal)) defVal <>
       foldMap (\constraint -> emit " " <> fromSqliteColumnConstraintDefinition constraint <> emit " ") constraints <>
       maybe mempty (\c -> emit " COLLATE " <> quotedIdentifier c) collation)
      (if sqliteDataTypeSerial ty then True else False)

instance IsSql92ColumnConstraintDefinitionSyntax SqliteColumnConstraintDefinitionSyntax where
  type Sql92ColumnConstraintDefinitionConstraintSyntax SqliteColumnConstraintDefinitionSyntax = SqliteColumnConstraintSyntax
  type Sql92ColumnConstraintDefinitionAttributesSyntax SqliteColumnConstraintDefinitionSyntax = SqlConstraintAttributesBuilder

  constraintDefinitionSyntax nm def attrs =
    SqliteColumnConstraintDefinitionSyntax
      (maybe mempty (\nm' -> emit "CONSTRAINT " <> quotedIdentifier nm') nm <>
       fromSqliteColumnConstraint def (fromMaybe mempty attrs))
      (constraintDefinitionSyntax nm (sqliteColumnConstraintSerialized def)
                                     (fmap sqlConstraintAttributesSerialized attrs))

instance Sql92SerializableConstraintDefinitionSyntax SqliteColumnConstraintDefinitionSyntax where
  serializeConstraint = fromBeamSerializedConstraintDefinition . sqliteColumnConstraintDefinitionSerialized

instance IsSql92ColumnConstraintSyntax SqliteColumnConstraintSyntax where
  type Sql92ColumnConstraintMatchTypeSyntax SqliteColumnConstraintSyntax = SqliteMatchTypeSyntax
  type Sql92ColumnConstraintReferentialActionSyntax SqliteColumnConstraintSyntax = SqliteReferentialActionSyntax
  type Sql92ColumnConstraintExpressionSyntax SqliteColumnConstraintSyntax = SqliteExpressionSyntax

  notNullConstraintSyntax = SqliteColumnConstraintSyntax (\_ -> emit "NOT NULL") notNullConstraintSyntax
  uniqueColumnConstraintSyntax = SqliteColumnConstraintSyntax (\_ -> emit "UNIQUE") uniqueColumnConstraintSyntax
  primaryKeyColumnConstraintSyntax = SqliteColumnConstraintSyntax (\_ -> emit "PRIMARY KEY") primaryKeyColumnConstraintSyntax
  checkColumnConstraintSyntax expr =
    SqliteColumnConstraintSyntax (\_ -> emit "CHECK " <> parens (fromSqliteExpression expr))
                                 (checkColumnConstraintSyntax (sqliteExpressionSerialized expr))
  referencesConstraintSyntax tbl fields matchType onUpdate onDelete =
    SqliteColumnConstraintSyntax sqliteConstraint
                                 (referencesConstraintSyntax tbl fields (fmap sqliteMatchTypeSerialized matchType)
                                                             (fmap sqliteReferentialActionSerialized onUpdate)
                                                             (fmap sqliteReferentialActionSerialized onDelete))
    where
      sqliteConstraint (SqlConstraintAttributesBuilder atTime deferrable) =
        emit "REFERENCES " <> quotedIdentifier tbl <> parens (commas (map quotedIdentifier fields)) <>
        maybe mempty (\matchType' -> emit " MATCH " <> fromSqliteMatchType matchType') matchType <>
        maybe mempty (\onUpdate' -> emit " ON UPDATE " <> fromSqliteReferentialAction onUpdate') onUpdate <>
        maybe mempty (\onDelete' -> emit " ON DELETE " <> fromSqliteReferentialAction onDelete') onDelete <>
        case (deferrable, atTime) of
          (_, Just atTime) ->
            let deferrable' = fromMaybe False deferrable
            in (if deferrable' then emit " DEFERRABLE " else emit " NOT DEFERRABLE ") <>
               case atTime of
                 InitiallyDeferred -> emit "INITIALLY DEFERRED"
                 InitiallyImmediate -> emit "INITIALLY IMMEDIATE"
          (Just deferrable', _) ->
            if deferrable' then emit " DEFERRABLE" else emit " NOT DEFERRABLE"
          _ -> mempty

instance IsSql92MatchTypeSyntax SqliteMatchTypeSyntax where
  fullMatchSyntax = SqliteMatchTypeSyntax (emit "FULL") fullMatchSyntax
  partialMatchSyntax = SqliteMatchTypeSyntax (emit "PARTIAL") partialMatchSyntax

instance IsSql92ReferentialActionSyntax SqliteReferentialActionSyntax where
  referentialActionCascadeSyntax = SqliteReferentialActionSyntax (emit "CASCADE") referentialActionCascadeSyntax
  referentialActionSetNullSyntax = SqliteReferentialActionSyntax (emit "SET NULL") referentialActionSetNullSyntax
  referentialActionSetDefaultSyntax = SqliteReferentialActionSyntax (emit "SET DEFAULT") referentialActionSetDefaultSyntax
  referentialActionNoActionSyntax = SqliteReferentialActionSyntax (emit "NO ACTION") referentialActionNoActionSyntax

instance IsSql92TableConstraintSyntax SqliteTableConstraintSyntax where
  primaryKeyConstraintSyntax fields =
    SqliteTableConstraintSyntax
      (emit "PRIMARY KEY" <> parens (commas (map quotedIdentifier fields)))
      (Just fields)

instance IsSql92CreateTableSyntax SqliteCreateTableSyntax where
  type Sql92CreateTableColumnSchemaSyntax SqliteCreateTableSyntax = SqliteColumnSchemaSyntax
  type Sql92CreateTableTableConstraintSyntax SqliteCreateTableSyntax = SqliteTableConstraintSyntax
  type Sql92CreateTableOptionsSyntax SqliteCreateTableSyntax = SqliteTableOptionsSyntax

  createTableSyntax _ nm fields constraints =
    let fieldDefs = map mkFieldDef fields
        constraintDefs = map fromSqliteTableConstraint constraints
        noPkConstraintDefs = map fromSqliteTableConstraint (filter (isNothing . sqliteTableConstraintPrimaryKey) constraints)

        constraintPks = mapMaybe sqliteTableConstraintPrimaryKey constraints
        fieldPrimaryKey = map fst (filter (sqliteIsSerialColumn . snd) fields)

        mkFieldDef (fieldNm, fieldTy) =
          quotedIdentifier fieldNm <> emit " " <>
          fromSqliteColumnSchema fieldTy

        createWithConstraints constraintDefs' =
          SqliteCreateTableSyntax $
          emit "CREATE TABLE " <> quotedIdentifier nm <> parens (commas (fieldDefs <> constraintDefs'))
        normalCreateTable = createWithConstraints constraintDefs
        createTableNoPkConstraint = createWithConstraints noPkConstraintDefs

    in case fieldPrimaryKey of
         []  -> normalCreateTable
         [field] ->
           case constraintPks of
             [] -> error "A column claims to have a primary key, but there is no key on this table"
             [[fieldPk]]
               | field /= fieldPk -> error "Two columns claim to be a primary key on this table"
               | otherwise -> createTableNoPkConstraint
             _ -> error "There are multiple primary key constraints on this table"
         _ -> error "More than one column claims to be a primary key on this table"

instance IsSql92DataTypeSyntax SqliteDataTypeSyntax where
  domainType nm = SqliteDataTypeSyntax (quotedIdentifier nm) (domainType nm) (domainType nm) False
  charType prec charSet = SqliteDataTypeSyntax (emit "CHAR" <> sqliteOptPrec prec <> sqliteOptCharSet charSet)
                                               (charType prec charSet)
                                               (charType prec charSet)
                                               False
  varCharType prec charSet = SqliteDataTypeSyntax (emit "VARCHAR" <> sqliteOptPrec prec <> sqliteOptCharSet charSet)
                                                  (varCharType prec charSet)
                                                  (varCharType prec charSet)
                                                  False
  nationalCharType prec = SqliteDataTypeSyntax (emit "NATIONAL CHAR" <> sqliteOptPrec prec)
                                               (nationalCharType prec)
                                               (nationalCharType prec)
                                               False
  nationalVarCharType prec = SqliteDataTypeSyntax (emit "NATIONAL CHARACTER VARYING" <> sqliteOptPrec prec)
                                                  (nationalVarCharType prec)
                                                  (nationalVarCharType prec)
                                                  False
  bitType prec = SqliteDataTypeSyntax (emit "BIT" <> sqliteOptPrec prec) (bitType prec) (bitType prec) False
  varBitType prec = SqliteDataTypeSyntax (emit "BIT VARYING" <> sqliteOptPrec prec) (varBitType prec) (varBitType prec) False

  numericType prec = SqliteDataTypeSyntax (emit "NUMERIC" <> sqliteOptNumericPrec prec) (numericType prec) (numericType prec) False
  decimalType prec = SqliteDataTypeSyntax (emit "DOUBLE" <> sqliteOptNumericPrec prec) (decimalType prec) (decimalType prec) False

  intType = SqliteDataTypeSyntax (emit "INTEGER") intType intType False
  smallIntType = SqliteDataTypeSyntax (emit "SMALLINT") smallIntType smallIntType False

  floatType prec = SqliteDataTypeSyntax (emit "FLOAT" <> sqliteOptPrec prec) (floatType prec) (floatType prec) False
  doubleType = SqliteDataTypeSyntax (emit "DOUBLE PRECISION") doubleType doubleType False
  realType = SqliteDataTypeSyntax (emit "REAL") realType realType False
  dateType = SqliteDataTypeSyntax (emit "DATE") dateType dateType False
  timeType prec withTz = SqliteDataTypeSyntax (emit "TIME" <> sqliteOptPrec prec <> if withTz then emit " WITH TIME ZONE" else mempty)
                                              (timeType prec withTz) (timeType prec withTz) False
  timestampType prec withTz = SqliteDataTypeSyntax (emit "TIMESTAMP" <> sqliteOptPrec prec <> if withTz then emit " WITH TIME ZONE" else mempty)
                                                   (timestampType prec withTz) (timestampType prec withTz) False

instance IsSql99DataTypeSyntax SqliteDataTypeSyntax where
  characterLargeObjectType = sqliteTextType
  binaryLargeObjectType = sqliteBlobType
  booleanType = SqliteDataTypeSyntax (emit "BOOLEAN") booleanType booleanType False
  arrayType _ _ = error "SQLite does not support arrayType"
  rowType _ = error "SQLite does not support rowType"

instance IsSql2008BigIntDataTypeSyntax SqliteDataTypeSyntax where
  bigIntType = sqliteBigIntType

sqliteTextType, sqliteBlobType, sqliteBigIntType :: SqliteDataTypeSyntax
sqliteTextType = SqliteDataTypeSyntax (emit "TEXT")
                                      (HsDataType (hsVarFrom "sqliteText" "Database.Beam.Sqlite")
                                                  (HsType (tyConNamed "Text")
                                                          (importSome "Data.Text" [importTyNamed "Text"]))
                                                  characterLargeObjectType)
                                     characterLargeObjectType
                                     False
sqliteBlobType = SqliteDataTypeSyntax (emit "BLOB")
                                      (HsDataType (hsVarFrom "sqliteBlob" "Database.Beam.Sqlite")
                                                  (HsType (tyConNamed "ByteString")
                                                          (importSome "Data.ByteString" [importTyNamed "ByteString"]))
                                                  binaryLargeObjectType)
                                       binaryLargeObjectType
                                       False
sqliteBigIntType = SqliteDataTypeSyntax (emit "BIGINT")
                                        (HsDataType (hsVarFrom "sqliteBigInt" "Database.Beam.Sqlite")
                                                    (HsType (tyConNamed "Int64")
                                                            (importSome "Data.Int" [importTyNamed "Int64"]))
                                                    bigIntType)
                                        bigIntType
                                        False

instance Sql92SerializableDataTypeSyntax SqliteDataTypeSyntax where
  serializeDataType = fromBeamSerializedDataType . sqliteDataTypeSerialized

sqliteOptPrec :: Maybe Word -> SqliteSyntax
sqliteOptPrec Nothing = mempty
sqliteOptPrec (Just x) = parens (emit (fromString (show x)))

sqliteOptNumericPrec :: Maybe (Word, Maybe Word)  -> SqliteSyntax
sqliteOptNumericPrec Nothing = mempty
sqliteOptNumericPrec (Just (prec, Nothing)) = sqliteOptPrec (Just prec)
sqliteOptNumericPrec (Just (prec, Just dec)) = parens $ emit (fromString (show prec)) <> emit ", " <> emit (fromString (show dec))

sqliteOptCharSet :: Maybe T.Text -> SqliteSyntax
sqliteOptCharSet Nothing = mempty
sqliteOptCharSet (Just cs) = emit " CHARACTER SET " <> emit (TE.encodeUtf8 cs)

instance IsSql92SelectSyntax SqliteSelectSyntax where
  type Sql92SelectSelectTableSyntax SqliteSelectSyntax = SqliteSelectTableSyntax
  type Sql92SelectOrderingSyntax SqliteSelectSyntax = SqliteOrderingSyntax

  selectStmt tbl ordering limit offset =
    SqliteSelectSyntax $
    fromSqliteSelectTable tbl <>
    (case ordering of
       [] -> mempty
       _ -> emit " ORDER BY " <> commas (coerce ordering)) <>
    case (limit, offset) of
      (Nothing, Nothing) -> mempty
      (Just limit, Nothing) -> emit " LIMIT " <> emit' limit
      (Nothing, Just offset) -> emit " LIMIT -1 OFFSET " <> emit' offset
      (Just limit, Just offset) -> emit " LIMIT " <> emit' limit <>
                                   emit " OFFSET " <> emit' offset

instance IsSql92SelectTableSyntax SqliteSelectTableSyntax where
  type Sql92SelectTableSelectSyntax SqliteSelectTableSyntax = SqliteSelectSyntax
  type Sql92SelectTableExpressionSyntax SqliteSelectTableSyntax = SqliteExpressionSyntax
  type Sql92SelectTableProjectionSyntax SqliteSelectTableSyntax = SqliteProjectionSyntax
  type Sql92SelectTableFromSyntax SqliteSelectTableSyntax = SqliteFromSyntax
  type Sql92SelectTableGroupingSyntax SqliteSelectTableSyntax = SqliteGroupingSyntax
  type Sql92SelectTableSetQuantifierSyntax SqliteSelectTableSyntax = SqliteAggregationSetQuantifierSyntax

  selectTableStmt setQuantifier proj from where_ grouping having =
    SqliteSelectTableSyntax $
    emit "SELECT " <>
    maybe mempty (<> emit " ") (fromSqliteAggregationSetQuantifier <$> setQuantifier) <>
    fromSqliteProjection proj <>
    maybe mempty (emit " FROM " <>) (fromSqliteFromSyntax <$> from) <>
    maybe mempty (emit " WHERE " <>) (fromSqliteExpression <$> where_) <>
    maybe mempty (emit " GROUP BY " <>) (fromSqliteGrouping <$> grouping) <>
    maybe mempty (emit " HAVING " <>) (fromSqliteExpression <$> having)

  unionTables all = tableOp (if all then "UNION ALL" else "UNION")
  intersectTables all = tableOp (if all then "INTERSECT ALL" else "INTERSECT")
  exceptTable all = tableOp (if all then "EXCEPT ALL" else "EXCEPT")

tableOp :: ByteString -> SqliteSelectTableSyntax -> SqliteSelectTableSyntax -> SqliteSelectTableSyntax
tableOp op a b =
  SqliteSelectTableSyntax $
  fromSqliteSelectTable a <> spaces (emit op) <> fromSqliteSelectTable b

instance IsSql92FromSyntax SqliteFromSyntax where
  type Sql92FromExpressionSyntax SqliteFromSyntax = SqliteExpressionSyntax
  type Sql92FromTableSourceSyntax SqliteFromSyntax = SqliteTableSourceSyntax

  fromTable tableSrc Nothing = SqliteFromSyntax (fromSqliteTableSource tableSrc)
  fromTable tableSrc (Just (nm, colNms)) =
    SqliteFromSyntax (fromSqliteTableSource tableSrc <> emit " AS " <> quotedIdentifier nm <>
                      maybe mempty (\colNms' -> parens (commas (map quotedIdentifier colNms'))) colNms)

  innerJoin = _join "INNER JOIN"
  leftJoin = _join "LEFT JOIN"
  rightJoin = _join "RIGHT JOIN"

_join :: ByteString -> SqliteFromSyntax -> SqliteFromSyntax -> Maybe SqliteExpressionSyntax -> SqliteFromSyntax
_join joinType a b Nothing =
  SqliteFromSyntax (fromSqliteFromSyntax a <> spaces (emit joinType) <> fromSqliteFromSyntax b)
_join joinType a b (Just on) =
  SqliteFromSyntax (fromSqliteFromSyntax a <> spaces (emit joinType) <> fromSqliteFromSyntax b <> emit " ON " <> fromSqliteExpression on)

instance IsSql92ProjectionSyntax SqliteProjectionSyntax where
  type Sql92ProjectionExpressionSyntax SqliteProjectionSyntax = SqliteExpressionSyntax

  projExprs exprs =
    SqliteProjectionSyntax $
    commas (map (\(expr, nm) -> fromSqliteExpression expr <>
                                maybe mempty (\nm -> emit " AS " <> quotedIdentifier nm) nm) exprs)

instance IsSql92FieldNameSyntax SqliteFieldNameSyntax where
  qualifiedField a b =
    SqliteFieldNameSyntax $
    quotedIdentifier a <> emit "." <> quotedIdentifier b
  unqualifiedField a =
    SqliteFieldNameSyntax $
    quotedIdentifier a

instance IsSql92TableSourceSyntax SqliteTableSourceSyntax where
  type Sql92TableSourceSelectSyntax SqliteTableSourceSyntax = SqliteSelectSyntax
  type Sql92TableSourceExpressionSyntax SqliteTableSourceSyntax = SqliteExpressionSyntax

  tableNamed = SqliteTableSourceSyntax . quotedIdentifier
  tableFromSubSelect s =
    SqliteTableSourceSyntax (parens (fromSqliteSelect s))
  tableFromValues vss = SqliteTableSourceSyntax . parens $
                        emit "VALUES " <>
                        commas (map (\vs -> parens (commas (map fromSqliteExpression vs))) vss)

instance IsSql92GroupingSyntax SqliteGroupingSyntax where
  type Sql92GroupingExpressionSyntax SqliteGroupingSyntax = SqliteExpressionSyntax

  groupByExpressions es =
    SqliteGroupingSyntax $
    commas (map fromSqliteExpression es)

instance IsSql92OrderingSyntax SqliteOrderingSyntax where
  type Sql92OrderingExpressionSyntax SqliteOrderingSyntax = SqliteExpressionSyntax

  ascOrdering e = SqliteOrderingSyntax (fromSqliteExpression e <> emit " ASC")
  descOrdering e = SqliteOrderingSyntax (fromSqliteExpression e <> emit " DESC")

instance HasSqlValueSyntax SqliteValueSyntax Int where
  sqlValueSyntax i = SqliteValueSyntax (emitValue (SQLInteger (fromIntegral i)))
instance HasSqlValueSyntax SqliteValueSyntax Int8 where
  sqlValueSyntax i = SqliteValueSyntax (emitValue (SQLInteger (fromIntegral i)))
instance HasSqlValueSyntax SqliteValueSyntax Int16 where
  sqlValueSyntax i = SqliteValueSyntax (emitValue (SQLInteger (fromIntegral i)))
instance HasSqlValueSyntax SqliteValueSyntax Int32 where
  sqlValueSyntax i = SqliteValueSyntax (emitValue (SQLInteger (fromIntegral i)))
instance HasSqlValueSyntax SqliteValueSyntax Int64 where
  sqlValueSyntax i = SqliteValueSyntax (emitValue (SQLInteger (fromIntegral i)))
instance HasSqlValueSyntax SqliteValueSyntax Word where
  sqlValueSyntax i = SqliteValueSyntax (emitValue (SQLInteger (fromIntegral i)))
instance HasSqlValueSyntax SqliteValueSyntax Word8 where
  sqlValueSyntax i = SqliteValueSyntax (emitValue (SQLInteger (fromIntegral i)))
instance HasSqlValueSyntax SqliteValueSyntax Word16 where
  sqlValueSyntax i = SqliteValueSyntax (emitValue (SQLInteger (fromIntegral i)))
instance HasSqlValueSyntax SqliteValueSyntax Word32 where
  sqlValueSyntax i = SqliteValueSyntax (emitValue (SQLInteger (fromIntegral i)))
instance HasSqlValueSyntax SqliteValueSyntax Word64 where
  sqlValueSyntax i = SqliteValueSyntax (emitValue (SQLInteger (fromIntegral i)))
instance HasSqlValueSyntax SqliteValueSyntax Scientific where
  sqlValueSyntax s = SqliteValueSyntax (emitValue (SQLText (fromString (show s)))) -- Rely on sqlites duck typing
instance HasSqlValueSyntax SqliteValueSyntax Float where
  sqlValueSyntax f = SqliteValueSyntax (emitValue (SQLFloat (float2Double f)))
instance HasSqlValueSyntax SqliteValueSyntax Double where
  sqlValueSyntax f = SqliteValueSyntax (emitValue (SQLFloat f))
instance HasSqlValueSyntax SqliteValueSyntax Bool where
  sqlValueSyntax = sqlValueSyntax . (\b -> if b then 1 else 0 :: Int)
instance HasSqlValueSyntax SqliteValueSyntax SqlNull where
  sqlValueSyntax _ = SqliteValueSyntax (emit "NULL")
instance HasSqlValueSyntax SqliteValueSyntax String where
  sqlValueSyntax s = SqliteValueSyntax (emitValue (SQLText (fromString s)))
instance HasSqlValueSyntax SqliteValueSyntax T.Text where
  sqlValueSyntax s = SqliteValueSyntax (emitValue (SQLText s))
instance HasSqlValueSyntax SqliteValueSyntax TL.Text where
  sqlValueSyntax s = SqliteValueSyntax (emitValue (SQLText (TL.toStrict s)))
instance HasSqlValueSyntax SqliteValueSyntax x =>
  HasSqlValueSyntax SqliteValueSyntax (Maybe x) where
  sqlValueSyntax (Just x) = sqlValueSyntax x
  sqlValueSyntax Nothing = sqlValueSyntax SqlNull

instance IsCustomSqlSyntax SqliteExpressionSyntax where
  newtype CustomSqlSyntax SqliteExpressionSyntax =
    SqliteCustomExpressionSyntax { fromSqliteCustomExpression :: SqliteSyntax }
    deriving (Monoid, Semigroup)

  customExprSyntax = SqliteExpressionSyntax . fromSqliteCustomExpression
  renderSyntax = SqliteCustomExpressionSyntax . fromSqliteExpression
instance IsString (CustomSqlSyntax SqliteExpressionSyntax) where
  fromString = SqliteCustomExpressionSyntax . emit . fromString

instance IsSql92QuantifierSyntax SqliteComparisonQuantifierSyntax where
  quantifyOverAll = SqliteComparisonQuantifierSyntax (emit "ALL")
  quantifyOverAny = SqliteComparisonQuantifierSyntax (emit "ANY")

instance IsSql92ExpressionSyntax SqliteExpressionSyntax where
  type Sql92ExpressionValueSyntax SqliteExpressionSyntax = SqliteValueSyntax
  type Sql92ExpressionSelectSyntax SqliteExpressionSyntax = SqliteSelectSyntax
  type Sql92ExpressionFieldNameSyntax SqliteExpressionSyntax = SqliteFieldNameSyntax
  type Sql92ExpressionQuantifierSyntax SqliteExpressionSyntax = SqliteComparisonQuantifierSyntax
  type Sql92ExpressionCastTargetSyntax SqliteExpressionSyntax = SqliteDataTypeSyntax
  type Sql92ExpressionExtractFieldSyntax SqliteExpressionSyntax = SqliteExtractFieldSyntax

  addE = binOp "+"; subE = binOp "-"; mulE = binOp "*"; divE = binOp "/"
  modE = binOp "%"; orE = binOp "OR"; andE = binOp "AND"; likeE = binOp "LIKE"
  overlapsE = binOp "OVERLAPS"

  eqE = compOp "="; neqE = compOp "<>"; ltE = compOp "<"; gtE = compOp ">"
  leE = compOp "<="; geE = compOp ">="

  negateE = unOp "-"; notE = unOp "NOT"

  isNotNullE = postFix "IS NOT NULL"; isNullE = postFix "IS NULL"

  -- SQLite doesn't handle tri-state booleans properly
  isTrueE = postFix "IS 1"; isNotTrueE = postFix "IS NOT 1"
  isFalseE = postFix "IS 0"; isNotFalseE = postFix "IS NOT 0"
  isUnknownE = postFix "IS NULL"; isNotUnknownE = postFix "IS NOT NULL"

  existsE select = SqliteExpressionSyntax (emit "EXISTS " <> parens (fromSqliteSelect select))
  uniqueE select = SqliteExpressionSyntax (emit "UNIQUE " <> parens (fromSqliteSelect select))

  betweenE a b c = SqliteExpressionSyntax (parens (fromSqliteExpression a) <>
                                           emit " BETWEEN " <>
                                           parens (fromSqliteExpression b) <>
                                           emit " AND " <>
                                           parens (fromSqliteExpression c))

  valueE = SqliteExpressionSyntax . fromSqliteValue

  rowE vs = SqliteExpressionSyntax (parens (commas (map fromSqliteExpression vs)))
  fieldE = SqliteExpressionSyntax . fromSqliteFieldNameSyntax

  subqueryE = SqliteExpressionSyntax . parens . fromSqliteSelect

  positionE needle haystack =
    SqliteExpressionSyntax $
    emit "POSITION" <> parens (parens (fromSqliteExpression needle) <> emit " IN " <> parens (fromSqliteExpression haystack))
  nullIfE a b =
    SqliteExpressionSyntax $
    emit "NULLIF" <> parens (fromSqliteExpression a <> emit ", " <> fromSqliteExpression b)
  absE x = SqliteExpressionSyntax (emit "ABS" <> parens (fromSqliteExpression x))
  bitLengthE x = SqliteExpressionSyntax (emit "BIT_LENGTH" <> parens (fromSqliteExpression x))
  charLengthE x = SqliteExpressionSyntax (emit "CHAR_LENGTH" <> parens (fromSqliteExpression x))
  octetLengthE x = SqliteExpressionSyntax (emit "OCTET_LENGTH" <> parens (fromSqliteExpression x))
  lowerE x = SqliteExpressionSyntax (emit "LOWER" <> parens (fromSqliteExpression x))
  upperE x = SqliteExpressionSyntax (emit "UPPER" <> parens (fromSqliteExpression x))
  trimE x = SqliteExpressionSyntax (emit "TRIM" <> parens (fromSqliteExpression x))
  coalesceE es = SqliteExpressionSyntax (emit "COALESCE" <> parens (commas (map fromSqliteExpression es)))
  extractE field from =
    SqliteExpressionSyntax $
    emit "EXTRACT" <> parens (fromSqliteExtractField field <> emit " FROM " <> parens (fromSqliteExpression from))
  castE e t = SqliteExpressionSyntax (emit "CAST" <> parens (parens (fromSqliteExpression e) <> emit " AS " <> fromSqliteDataType t))
  caseE cases else_ =
    SqliteExpressionSyntax $
    emit "CASE " <>
    foldMap (\(cond, res) -> emit "WHEN " <> fromSqliteExpression cond <> emit " THEN " <> fromSqliteExpression res <> emit " ") cases <>
    emit "ELSE " <> fromSqliteExpression else_ <> emit " END"

  currentTimestampE = SqliteExpressionSyntax (emit "CURRENT_TIMESTAMP")

  defaultE = SqliteExpressionDefault
  inE e es = SqliteExpressionSyntax (parens (fromSqliteExpression e) <> emit " IN " <> parens (commas (map fromSqliteExpression es)))

instance IsSql99ConcatExpressionSyntax SqliteExpressionSyntax where
  concatE [] = valueE (sqlValueSyntax ("" :: T.Text))
  concatE (x:xs) =
    SqliteExpressionSyntax $ parens $
    foldl (\a b -> a <> emit " || " <> parens (fromSqliteExpression b)) (fromSqliteExpression x) xs

instance IsSql99FunctionExpressionSyntax SqliteExpressionSyntax where
  functionCallE fn args =
    SqliteExpressionSyntax $
    fromSqliteExpression fn <> parens (commas (fmap fromSqliteExpression args))
  functionNameE nm = SqliteExpressionSyntax (emit (TE.encodeUtf8 nm))

binOp :: ByteString -> SqliteExpressionSyntax -> SqliteExpressionSyntax -> SqliteExpressionSyntax
binOp op a b =
  SqliteExpressionSyntax $
  parens (fromSqliteExpression a) <> emit " " <> emit op <> emit " " <> parens (fromSqliteExpression b)

compOp :: ByteString -> Maybe SqliteComparisonQuantifierSyntax
       -> SqliteExpressionSyntax -> SqliteExpressionSyntax
       -> SqliteExpressionSyntax
compOp op quantifier a b =
  SqliteExpressionSyntax $
  parens (fromSqliteExpression a) <>
  emit op <>
  maybe mempty (\q -> emit " " <> fromSqliteComparisonQuantifier q <> emit " ") quantifier <>
  parens (fromSqliteExpression b)

unOp, postFix :: ByteString -> SqliteExpressionSyntax -> SqliteExpressionSyntax
unOp op a =
  SqliteExpressionSyntax (emit op <> parens (fromSqliteExpression a))
postFix op a =
  SqliteExpressionSyntax (parens (fromSqliteExpression a) <> emit " " <> emit op)

instance IsSql92AggregationExpressionSyntax SqliteExpressionSyntax where
  type Sql92AggregationSetQuantifierSyntax SqliteExpressionSyntax = SqliteAggregationSetQuantifierSyntax

  countAllE = SqliteExpressionSyntax (emit "COUNT(*)")
  countE = unAgg "COUNT"
  sumE = unAgg "SUM"
  avgE = unAgg "AVG"
  minE = unAgg "MIN"
  maxE = unAgg "MAX"

unAgg :: ByteString -> Maybe SqliteAggregationSetQuantifierSyntax -> SqliteExpressionSyntax
      -> SqliteExpressionSyntax
unAgg fn q e =
  SqliteExpressionSyntax $
  emit fn <> parens (maybe mempty (\q -> fromSqliteAggregationSetQuantifier q <> emit " ") q <>
                     fromSqliteExpression e)

instance IsSql92AggregationSetQuantifierSyntax SqliteAggregationSetQuantifierSyntax where
  setQuantifierDistinct = SqliteAggregationSetQuantifierSyntax (emit "DISTINCT")
  setQuantifierAll = SqliteAggregationSetQuantifierSyntax (emit "ALL")

instance IsSql92InsertSyntax SqliteInsertSyntax where
  type Sql92InsertValuesSyntax SqliteInsertSyntax = SqliteInsertValuesSyntax

  insertStmt = SqliteInsertSyntax

instance IsSql92InsertValuesSyntax SqliteInsertValuesSyntax where
  type Sql92InsertValuesExpressionSyntax SqliteInsertValuesSyntax = SqliteExpressionSyntax
  type Sql92InsertValuesSelectSyntax SqliteInsertValuesSyntax = SqliteSelectSyntax

  insertSqlExpressions = SqliteInsertExpressions
  insertFromSql = SqliteInsertFromSql

instance IsSql92UpdateSyntax SqliteUpdateSyntax where
  type Sql92UpdateFieldNameSyntax SqliteUpdateSyntax = SqliteFieldNameSyntax
  type Sql92UpdateExpressionSyntax SqliteUpdateSyntax = SqliteExpressionSyntax

  updateStmt tbl fields where_ =
    SqliteUpdateSyntax $
    emit "UPDATE " <> quotedIdentifier tbl <>
    (case fields of
       [] -> mempty
       _ -> emit " SET " <>
            commas (map (\(field, val) -> fromSqliteFieldNameSyntax field <> emit "=" <> fromSqliteExpression val) fields)) <>
    maybe mempty (\where_ -> emit " WHERE " <> fromSqliteExpression where_) where_

instance IsSql92DeleteSyntax SqliteDeleteSyntax where
  type Sql92DeleteExpressionSyntax SqliteDeleteSyntax = SqliteExpressionSyntax

  deleteStmt tbl Nothing where_ =
    SqliteDeleteSyntax $
    emit "DELETE FROM " <> quotedIdentifier tbl <>
    maybe mempty (\where_ -> emit " WHERE " <> fromSqliteExpression where_) where_
  deleteStmt _ (Just _) _ =
      error "beam-sqlite: invariant failed: DELETE must not have a table alias"

spaces, parens :: SqliteSyntax -> SqliteSyntax
spaces a = emit " " <> a <> emit " "
parens a = emit "(" <> a <> emit ")"

commas :: [SqliteSyntax] -> SqliteSyntax
commas [] = mempty
commas [x] = x
commas (x:xs) = x <> foldMap (emit ", " <>) xs

sqliteSerialType :: SqliteDataTypeSyntax
sqliteSerialType = SqliteDataTypeSyntax (emit "INTEGER PRIMARY KEY AUTOINCREMENT")
                                        intType
                                        (BeamSerializedDataType (beamSerializeJSON "sqlite" "serial"))
                                        True

<<<<<<< HEAD
=======
data SqliteHasDefault = SqliteHasDefault
instance FieldReturnType 'True 'False SqliteColumnSchemaSyntax resTy a =>
         FieldReturnType 'False 'False SqliteColumnSchemaSyntax resTy (SqliteHasDefault -> a) where
  field' _ _ nm ty _ collation constraints SqliteHasDefault =
    field' (Proxy @'True) (Proxy @'False) nm ty Nothing collation constraints

instance IsBeamSerialColumnSchemaSyntax SqliteColumnSchemaSyntax where
  genericSerial nm = field nm (DataType sqliteSerialType) SqliteHasDefault

instance HasDefaultSqlDataType SqliteDataTypeSyntax (SqlSerial Int) where
  defaultSqlDataType _ False = sqliteSerialType
  defaultSqlDataType _ True = intType
instance HasDefaultSqlDataTypeConstraints SqliteColumnSchemaSyntax (SqlSerial Int) where
  defaultSqlDataTypeConstraints _ _ _ = []

instance HasDefaultSqlDataType SqliteDataTypeSyntax ByteString where
  -- TODO we should somehow allow contsraints based on backend
  defaultSqlDataType _ _ = sqliteBlobType
instance HasDefaultSqlDataTypeConstraints SqliteColumnSchemaSyntax ByteString

instance HasDefaultSqlDataType SqliteDataTypeSyntax UTCTime where
  defaultSqlDataType _ _ = timestampType Nothing False
instance HasDefaultSqlDataTypeConstraints SqliteColumnSchemaSyntax UTCTime

instance HasDefaultSqlDataType SqliteDataTypeSyntax LocalTime where
  defaultSqlDataType _ _ = timestampType Nothing False
instance HasDefaultSqlDataTypeConstraints SqliteColumnSchemaSyntax LocalTime

>>>>>>> 1df98e98
instance HasSqlValueSyntax SqliteValueSyntax ByteString where
  sqlValueSyntax bs = SqliteValueSyntax (emitValue (SQLBlob bs))

instance HasSqlValueSyntax SqliteValueSyntax UTCTime where
  sqlValueSyntax tm = SqliteValueSyntax (emitValue (SQLText (fromString tmStr)))
    where tmStr = formatTime defaultTimeLocale (iso8601DateFormat (Just "%H:%M:%S%Q")) tm

instance HasSqlValueSyntax SqliteValueSyntax LocalTime where
  sqlValueSyntax tm = SqliteValueSyntax (emitValue (SQLText (fromString tmStr)))
    where tmStr = formatTime defaultTimeLocale (iso8601DateFormat (Just "%H:%M:%S%Q")) tm

instance HasSqlValueSyntax SqliteValueSyntax Day where
  sqlValueSyntax tm = SqliteValueSyntax (emitValue (SQLText (fromString tmStr)))
    where tmStr = formatTime defaultTimeLocale (iso8601DateFormat Nothing) tm
<|MERGE_RESOLUTION|>--- conflicted
+++ resolved
@@ -876,43 +876,6 @@
 commas [x] = x
 commas (x:xs) = x <> foldMap (emit ", " <>) xs
 
-sqliteSerialType :: SqliteDataTypeSyntax
-sqliteSerialType = SqliteDataTypeSyntax (emit "INTEGER PRIMARY KEY AUTOINCREMENT")
-                                        intType
-                                        (BeamSerializedDataType (beamSerializeJSON "sqlite" "serial"))
-                                        True
-
-<<<<<<< HEAD
-=======
-data SqliteHasDefault = SqliteHasDefault
-instance FieldReturnType 'True 'False SqliteColumnSchemaSyntax resTy a =>
-         FieldReturnType 'False 'False SqliteColumnSchemaSyntax resTy (SqliteHasDefault -> a) where
-  field' _ _ nm ty _ collation constraints SqliteHasDefault =
-    field' (Proxy @'True) (Proxy @'False) nm ty Nothing collation constraints
-
-instance IsBeamSerialColumnSchemaSyntax SqliteColumnSchemaSyntax where
-  genericSerial nm = field nm (DataType sqliteSerialType) SqliteHasDefault
-
-instance HasDefaultSqlDataType SqliteDataTypeSyntax (SqlSerial Int) where
-  defaultSqlDataType _ False = sqliteSerialType
-  defaultSqlDataType _ True = intType
-instance HasDefaultSqlDataTypeConstraints SqliteColumnSchemaSyntax (SqlSerial Int) where
-  defaultSqlDataTypeConstraints _ _ _ = []
-
-instance HasDefaultSqlDataType SqliteDataTypeSyntax ByteString where
-  -- TODO we should somehow allow contsraints based on backend
-  defaultSqlDataType _ _ = sqliteBlobType
-instance HasDefaultSqlDataTypeConstraints SqliteColumnSchemaSyntax ByteString
-
-instance HasDefaultSqlDataType SqliteDataTypeSyntax UTCTime where
-  defaultSqlDataType _ _ = timestampType Nothing False
-instance HasDefaultSqlDataTypeConstraints SqliteColumnSchemaSyntax UTCTime
-
-instance HasDefaultSqlDataType SqliteDataTypeSyntax LocalTime where
-  defaultSqlDataType _ _ = timestampType Nothing False
-instance HasDefaultSqlDataTypeConstraints SqliteColumnSchemaSyntax LocalTime
-
->>>>>>> 1df98e98
 instance HasSqlValueSyntax SqliteValueSyntax ByteString where
   sqlValueSyntax bs = SqliteValueSyntax (emitValue (SQLBlob bs))
 
