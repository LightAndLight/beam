{-# OPTIONS_GHC -fno-warn-unused-binds -fno-warn-name-shadowing#-}
{-# LANGUAGE BangPatterns #-}
{-# LANGUAGE DataKinds #-}
{-# LANGUAGE UndecidableInstances #-}
{-# LANGUAGE GeneralizedNewtypeDeriving #-}
{-# LANGUAGE DeriveGeneric #-}
{-# LANGUAGE LambdaCase #-}
{-# LANGUAGE CPP #-}

-- | SQLite implementations of the Beam SQL syntax classes
--
-- The SQLite command syntax is implemented by 'SQLiteCommandSyntax'.
module Database.Beam.Sqlite.Syntax
  (  -- * SQLite syntaxes
    SqliteSyntax(..)

  , SqliteCommandSyntax(..)

  , SqliteSelectSyntax(..), SqliteInsertSyntax(..)
  , SqliteUpdateSyntax(..), SqliteDeleteSyntax(..)

  , SqliteInsertValuesSyntax(..)
  , SqliteColumnSchemaSyntax(..)
  , SqliteExpressionSyntax(..), SqliteValueSyntax(..)
<<<<<<< HEAD
  , SqliteTableNameSyntax(..)
=======
  , SqliteAggregationSetQuantifierSyntax(..)

  , fromSqliteExpression
>>>>>>> dccbb4a8

    -- * SQLite data type syntax
  , SqliteDataTypeSyntax(..)
  , sqliteTextType, sqliteBlobType
  , sqliteBigIntType, sqliteSerialType

    -- * Building and consuming 'SqliteSyntax'
  , fromSqliteCommand, formatSqliteInsert

  , emit, emitValue, parens

  , sqliteEscape, withPlaceholders
  , sqliteRenderSyntaxScript
  ) where

import           Database.Beam.Backend.SQL
import           Database.Beam.Backend.SQL.AST (ExtractField(..))
import           Database.Beam.Haskell.Syntax
import           Database.Beam.Migrate.Checks (HasDataTypeCreatedCheck(..))
import           Database.Beam.Migrate.SQL.Builder hiding (fromSqlConstraintAttributes)
import           Database.Beam.Migrate.SQL.SQL92
import           Database.Beam.Migrate.Serialization
import           Database.Beam.Query hiding (ExtractField(..))

import           Data.ByteString (ByteString)
import qualified Data.ByteString as B
import           Data.ByteString.Builder
import qualified Data.ByteString.Lazy.Char8 as BL
import           Data.Coerce
import qualified Data.DList as DL
import           Data.Hashable
import           Data.Int
import           Data.Maybe
import           Data.Scientific
import           Data.String
import qualified Data.Text as T
import qualified Data.Text.Encoding as TE
import qualified Data.Text.Lazy as TL
import           Data.Time
import           Data.Word
#if !MIN_VERSION_base(4, 11, 0)
import           Data.Semigroup
#endif

import           Database.SQLite.Simple (SQLData(..))

import           GHC.Float
import           GHC.Generics

-- | The syntax for SQLite is stored as a 'Builder' along with a list of data
-- that hasn't been serialized yet.
--
-- The first argument is a function that receives a builder for 'SQLData' and
-- returns the concrete syntax to embed into the query. For queries sent to the
-- backend, this is simply a function that returns @"?"@. Thus, the syntax sent
-- to the backend includes proper placeholders. The list of data is sent to the
-- SQLite library for proper escaping.
--
-- When the syntax is being serialized for display (for use in beam migrate for
-- example), the data builder attempts to properly format and escape the data.
-- This returns syntax suitable for inclusion in scripts. In this case, the
-- value list is ignored.
data SqliteSyntax = SqliteSyntax ((SQLData -> Builder) -> Builder) (DL.DList SQLData)
newtype SqliteData = SqliteData SQLData -- newtype for Hashable

instance Show SqliteSyntax where
  show (SqliteSyntax s d) =
    "SqliteSyntax (" <> show (toLazyByteString (withPlaceholders s)) <> ") " <> show d

instance Sql92DisplaySyntax SqliteSyntax where
  displaySyntax = BL.unpack . sqliteRenderSyntaxScript

instance Semigroup SqliteSyntax where
  (<>) = mappend

instance Monoid SqliteSyntax where
  mempty = SqliteSyntax (\_ -> mempty) mempty
  mappend (SqliteSyntax ab av) (SqliteSyntax bb bv) =
    SqliteSyntax (\v -> ab v <> bb v) (av <> bv)

instance Eq SqliteSyntax where
  SqliteSyntax ab av == SqliteSyntax bb bv =
    toLazyByteString (withPlaceholders ab) ==
      toLazyByteString (withPlaceholders bb) &&
    av == bv

instance Hashable SqliteSyntax where
  hashWithSalt salt (SqliteSyntax s d) =
      hashWithSalt salt ( toLazyByteString (withPlaceholders s)
                        , map SqliteData (DL.toList d) )
instance Hashable SqliteData where
  hashWithSalt salt (SqliteData (SQLInteger i)) = hashWithSalt salt (0 :: Int, i)
  hashWithSalt salt (SqliteData (SQLFloat d))   = hashWithSalt salt (1 :: Int, d)
  hashWithSalt salt (SqliteData (SQLText t))    = hashWithSalt salt (2 :: Int, t)
  hashWithSalt salt (SqliteData (SQLBlob b))    = hashWithSalt salt (3 :: Int, b)
  hashWithSalt salt (SqliteData SQLNull)        = hashWithSalt salt (4 :: Int)

-- | Convert the first argument of 'SQLiteSyntax' to a 'ByteString' 'Builder',
-- where all the data has been replaced by @"?"@ placeholders.
withPlaceholders :: ((SQLData -> Builder) -> Builder) -> Builder
withPlaceholders build = build (\_ -> "?")

-- | Embed a 'ByteString' directly in the syntax
emit :: ByteString -> SqliteSyntax
emit b = SqliteSyntax (\_ -> byteString b) mempty

emit' :: Show a => a -> SqliteSyntax
emit' x = SqliteSyntax (\_ -> byteString (fromString (show x))) mempty

quotedIdentifier :: T.Text -> SqliteSyntax
quotedIdentifier txt = emit "\"" <> SqliteSyntax (\_ -> stringUtf8 (T.unpack (sqliteEscape txt))) mempty <> emit "\""

-- | A best effort attempt to implement the escaping rules of SQLite. This is
-- never used to escape data sent to the database; only for emitting scripts or
-- displaying syntax to the user.
sqliteEscape :: T.Text -> T.Text
sqliteEscape = T.concatMap (\c -> if c == '"' then "\"\"" else T.singleton c)

-- | Emit a properly escaped value into the syntax
--
-- This causes a literal @?@ 3
emitValue ::  SQLData -> SqliteSyntax
emitValue v = SqliteSyntax ($ v) (DL.singleton v)

-- | Render a 'SqliteSyntax' as a lazy 'BL.ByteString', for purposes of
-- displaying to a user. Embedded 'SQLData' is directly embedded into the
-- concrete syntax, with a best effort made to escape strings.
sqliteRenderSyntaxScript :: SqliteSyntax -> BL.ByteString
sqliteRenderSyntaxScript (SqliteSyntax s _) =
    toLazyByteString . s $ \case
      SQLInteger i -> int64Dec i
      SQLFloat   d -> doubleDec d
      SQLText    t -> TE.encodeUtf8Builder (sqliteEscape t)
      SQLBlob    b -> char8 'X' <> char8 '\'' <>
                      foldMap word8Hex (B.unpack b) <>
                      char8 '\''
      SQLNull      -> "NULL"

-- * Syntax types

-- | A SQLite command. @INSERT@ is special cased to handle @AUTO INCREMENT@
-- columns. The 'fromSqliteCommand' function will take an 'SqliteCommandSyntax'
-- and convert it into the correct 'SqliteSyntax'.
data SqliteCommandSyntax
  = SqliteCommandSyntax SqliteSyntax
  | SqliteCommandInsert SqliteInsertSyntax

-- | Convert a 'SqliteCommandSyntax' into a renderable 'SqliteSyntax'
fromSqliteCommand :: SqliteCommandSyntax -> SqliteSyntax
fromSqliteCommand (SqliteCommandSyntax s) = s
fromSqliteCommand (SqliteCommandInsert (SqliteInsertSyntax tbl fields values)) =
    formatSqliteInsert tbl fields values

-- | SQLite @SELECT@ syntax
newtype SqliteSelectSyntax = SqliteSelectSyntax { fromSqliteSelect :: SqliteSyntax }

-- | SQLite @INSERT@ syntax. This doesn't directly wrap 'SqliteSyntax' because
-- we need to do some processing on @INSERT@ statements to deal with @AUTO
-- INCREMENT@ columns. Use 'formatSqliteInsert' to turn 'SqliteInsertSyntax'
-- into 'SqliteSyntax'.
data SqliteInsertSyntax
  = SqliteInsertSyntax
  { sqliteInsertTable  :: !SqliteTableNameSyntax
  , sqliteInsertFields :: [ T.Text ]
  , sqliteInsertValues :: !SqliteInsertValuesSyntax
  }

-- | SQLite @UPDATE@ syntax
newtype SqliteUpdateSyntax = SqliteUpdateSyntax { fromSqliteUpdate :: SqliteSyntax }
-- | SQLite @DELETE@ syntax
newtype SqliteDeleteSyntax = SqliteDeleteSyntax { fromSqliteDelete :: SqliteSyntax }

newtype SqliteSelectTableSyntax = SqliteSelectTableSyntax { fromSqliteSelectTable :: SqliteSyntax }

-- | Implements beam SQL expression syntaxes
data SqliteExpressionSyntax
  = SqliteExpressionSyntax SqliteSyntax
  | SqliteExpressionDefault
  deriving (Show, Eq, Generic)
instance Hashable SqliteExpressionSyntax
newtype SqliteFromSyntax = SqliteFromSyntax { fromSqliteFromSyntax :: SqliteSyntax }
newtype SqliteComparisonQuantifierSyntax = SqliteComparisonQuantifierSyntax { fromSqliteComparisonQuantifier :: SqliteSyntax }
newtype SqliteAggregationSetQuantifierSyntax = SqliteAggregationSetQuantifierSyntax { fromSqliteAggregationSetQuantifier :: SqliteSyntax }
newtype SqliteProjectionSyntax = SqliteProjectionSyntax { fromSqliteProjection :: SqliteSyntax }
newtype SqliteGroupingSyntax = SqliteGroupingSyntax { fromSqliteGrouping :: SqliteSyntax }
newtype SqliteOrderingSyntax = SqliteOrderingSyntax { fromSqliteOrdering :: SqliteSyntax }
-- | SQLite syntax for values that can be embedded in 'SqliteSyntax'
newtype SqliteValueSyntax = SqliteValueSyntax { fromSqliteValue :: SqliteSyntax }
newtype SqliteTableSourceSyntax = SqliteTableSourceSyntax { fromSqliteTableSource :: SqliteSyntax }
newtype SqliteFieldNameSyntax = SqliteFieldNameSyntax { fromSqliteFieldNameSyntax :: SqliteSyntax }

-- | SQLite @VALUES@ clause in @INSERT@. Expressions need to be handled
-- explicitly in order to deal with @DEFAULT@ values and @AUTO INCREMENT@
-- columns.
data SqliteInsertValuesSyntax
  = SqliteInsertExpressions [ [ SqliteExpressionSyntax ] ]
  | SqliteInsertFromSql SqliteSelectSyntax
newtype SqliteCreateTableSyntax = SqliteCreateTableSyntax { fromSqliteCreateTable :: SqliteSyntax }
data SqliteTableOptionsSyntax = SqliteTableOptionsSyntax SqliteSyntax SqliteSyntax

-- | SQLite syntax for column schemas in @CREATE TABLE@ or @ALTER COLUMN ... ADD
-- COLUMN@ statements
data SqliteColumnSchemaSyntax
  = SqliteColumnSchemaSyntax
  { fromSqliteColumnSchema :: SqliteSyntax
  , sqliteIsSerialColumn   :: Bool }
  deriving (Show, Eq, Generic)
instance Hashable SqliteColumnSchemaSyntax

instance Sql92DisplaySyntax SqliteColumnSchemaSyntax where
  displaySyntax = displaySyntax . fromSqliteColumnSchema

-- | SQLite syntax that implements 'IsSql92DataTypeSyntax' and a good portion of
-- 'IsSql99DataTypeSyntax', except for array and row types.
data SqliteDataTypeSyntax
  = SqliteDataTypeSyntax
  { fromSqliteDataType :: SqliteSyntax
  , sqliteDataTypeToHs :: HsDataType
  , sqliteDataTypeSerialized :: BeamSerializedDataType
  , sqliteDataTypeSerial :: Bool
  } deriving (Show, Eq, Generic)
instance Hashable SqliteDataTypeSyntax where
  hashWithSalt salt (SqliteDataTypeSyntax s _ _ _) = hashWithSalt salt s
instance Sql92DisplaySyntax SqliteDataTypeSyntax where
  displaySyntax = displaySyntax . fromSqliteDataType

data SqliteColumnConstraintDefinitionSyntax
  = SqliteColumnConstraintDefinitionSyntax
  { fromSqliteColumnConstraintDefinition :: SqliteSyntax
  , sqliteColumnConstraintDefinitionSerialized :: BeamSerializedConstraintDefinition
  } deriving (Show, Eq)
instance Hashable SqliteColumnConstraintDefinitionSyntax where
  hashWithSalt salt (SqliteColumnConstraintDefinitionSyntax s _) = hashWithSalt salt s
instance Sql92DisplaySyntax SqliteColumnConstraintDefinitionSyntax where
  displaySyntax = displaySyntax . fromSqliteColumnConstraintDefinition

data SqliteColumnConstraintSyntax
    = SqliteColumnConstraintSyntax
    { fromSqliteColumnConstraint :: SqlConstraintAttributesBuilder -> SqliteSyntax
    , sqliteColumnConstraintSerialized :: BeamSerializedConstraint }
data SqliteTableConstraintSyntax
  = SqliteTableConstraintSyntax
  { fromSqliteTableConstraint :: SqliteSyntax
  , sqliteTableConstraintPrimaryKey :: Maybe [ T.Text ] }
data SqliteMatchTypeSyntax
    = SqliteMatchTypeSyntax
    { fromSqliteMatchType :: SqliteSyntax
    , sqliteMatchTypeSerialized :: BeamSerializedMatchType }
data SqliteReferentialActionSyntax
    = SqliteReferentialActionSyntax
    { fromSqliteReferentialAction :: SqliteSyntax
    , sqliteReferentialActionSerialized :: BeamSerializedReferentialAction }
newtype SqliteAlterTableSyntax = SqliteAlterTableSyntax { fromSqliteAlterTable :: SqliteSyntax }
newtype SqliteAlterTableActionSyntax = SqliteAlterTableActionSyntax { fromSqliteAlterTableAction :: Maybe SqliteSyntax }
newtype SqliteAlterColumnActionSyntax = SqliteAlterColumnActionSyntax { fromSqliteAlterColumnAction :: Maybe SqliteSyntax }
newtype SqliteDropTableSyntax = SqliteDropTableSyntax { fromSqliteDropTable :: SqliteSyntax }
newtype SqliteTableNameSyntax = SqliteTableNameSyntax { fromSqliteTableName :: SqliteSyntax }

fromSqliteExpression :: SqliteExpressionSyntax -> SqliteSyntax
fromSqliteExpression (SqliteExpressionSyntax s) = s
fromSqliteExpression SqliteExpressionDefault = emit "NULL /* DEFAULT */"

sqliteExpressionSerialized :: SqliteExpressionSyntax -> BeamSerializedExpression
sqliteExpressionSerialized = BeamSerializedExpression . TE.decodeUtf8 . BL.toStrict .
                             sqliteRenderSyntaxScript . fromSqliteExpression

-- | Format a SQLite @INSERT@ expression for the given table name, fields, and values.
formatSqliteInsert :: SqliteTableNameSyntax -> [ T.Text ] -> SqliteInsertValuesSyntax -> SqliteSyntax
formatSqliteInsert tblNm fields values =
  emit "INSERT INTO " <> fromSqliteTableName tblNm <> parens (commas (map quotedIdentifier fields)) <> emit " " <>
  case values of
    SqliteInsertFromSql (SqliteSelectSyntax select) -> select
    SqliteInsertExpressions es ->
      emit "VALUES " <> commas (map (\row -> parens (commas (map fromSqliteExpression row)) ) es)

instance IsSql92Syntax SqliteCommandSyntax where
  type Sql92SelectSyntax SqliteCommandSyntax = SqliteSelectSyntax
  type Sql92InsertSyntax SqliteCommandSyntax = SqliteInsertSyntax
  type Sql92UpdateSyntax SqliteCommandSyntax = SqliteUpdateSyntax
  type Sql92DeleteSyntax SqliteCommandSyntax = SqliteDeleteSyntax

  selectCmd = SqliteCommandSyntax . fromSqliteSelect
  insertCmd = SqliteCommandInsert
  updateCmd = SqliteCommandSyntax . fromSqliteUpdate
  deleteCmd = SqliteCommandSyntax . fromSqliteDelete

instance IsSql92DdlCommandSyntax SqliteCommandSyntax where
  type Sql92DdlCommandCreateTableSyntax SqliteCommandSyntax = SqliteCreateTableSyntax
  type Sql92DdlCommandAlterTableSyntax SqliteCommandSyntax  = SqliteAlterTableSyntax
  type Sql92DdlCommandDropTableSyntax SqliteCommandSyntax = SqliteDropTableSyntax

  createTableCmd = SqliteCommandSyntax . fromSqliteCreateTable
  alterTableCmd = SqliteCommandSyntax . fromSqliteAlterTable
  dropTableCmd = SqliteCommandSyntax . fromSqliteDropTable

instance IsSql92TableNameSyntax SqliteTableNameSyntax where
  -- SQLite doesn't have schemas proper, but it does have attached databases, which is what we use here
  tableName Nothing tbl = SqliteTableNameSyntax (quotedIdentifier tbl)
  tableName (Just sch) tbl = SqliteTableNameSyntax (quotedIdentifier sch <> emit "." <> quotedIdentifier tbl)

instance IsSql92DropTableSyntax SqliteDropTableSyntax where
  type Sql92DropTableTableNameSyntax SqliteDropTableSyntax = SqliteTableNameSyntax

  dropTableSyntax nm = SqliteDropTableSyntax (emit "DROP TABLE " <> fromSqliteTableName nm)

instance IsSql92AlterTableSyntax SqliteAlterTableSyntax where
  type Sql92AlterTableAlterTableActionSyntax SqliteAlterTableSyntax = SqliteAlterTableActionSyntax
  type Sql92AlterTableTableNameSyntax SqliteAlterTableSyntax = SqliteTableNameSyntax

  alterTableSyntax nm action =
    SqliteAlterTableSyntax $
    case fromSqliteAlterTableAction action of
      Just alterTable ->
        emit "ALTER TABLE " <> fromSqliteTableName nm <> emit " " <> alterTable
      Nothing ->
        emit "SELECT 1"

instance IsSql92AlterTableActionSyntax SqliteAlterTableActionSyntax where
  type Sql92AlterTableAlterColumnActionSyntax SqliteAlterTableActionSyntax = SqliteAlterColumnActionSyntax
  type Sql92AlterTableColumnSchemaSyntax SqliteAlterTableActionSyntax = SqliteColumnSchemaSyntax

  alterColumnSyntax columnNm columnAction =
    SqliteAlterTableActionSyntax $
    case fromSqliteAlterColumnAction columnAction of
      Nothing -> Nothing
      Just columnAction ->
        Just (emit "ALTER COLUMN " <> quotedIdentifier columnNm <> columnAction)
  addColumnSyntax columnNm schema =
    SqliteAlterTableActionSyntax . Just $
    emit "ADD COLUMN " <> quotedIdentifier columnNm <> emit " " <> fromSqliteColumnSchema schema
  dropColumnSyntax _ = SqliteAlterTableActionSyntax Nothing

  renameTableToSyntax newNm =
    SqliteAlterTableActionSyntax . Just $
    emit "RENAME TO " <> quotedIdentifier newNm

  renameColumnToSyntax oldNm newNm =
    SqliteAlterTableActionSyntax . Just $
    emit "RENAME COLUMN " <> quotedIdentifier oldNm <>
    emit " TO "           <> quotedIdentifier newNm

instance IsSql92AlterColumnActionSyntax SqliteAlterColumnActionSyntax where
  setNotNullSyntax = SqliteAlterColumnActionSyntax Nothing
  setNullSyntax = SqliteAlterColumnActionSyntax Nothing

instance IsSql92ColumnSchemaSyntax SqliteColumnSchemaSyntax where
  type Sql92ColumnSchemaColumnTypeSyntax SqliteColumnSchemaSyntax = SqliteDataTypeSyntax
  type Sql92ColumnSchemaExpressionSyntax SqliteColumnSchemaSyntax = SqliteExpressionSyntax
  type Sql92ColumnSchemaColumnConstraintDefinitionSyntax SqliteColumnSchemaSyntax = SqliteColumnConstraintDefinitionSyntax

  columnSchemaSyntax  ty defVal constraints collation =
    SqliteColumnSchemaSyntax
      (fromSqliteDataType ty <>
       maybe mempty (\defVal -> emit " DEFAULT " <> parens (fromSqliteExpression defVal)) defVal <>
       foldMap (\constraint -> emit " " <> fromSqliteColumnConstraintDefinition constraint <> emit " ") constraints <>
       maybe mempty (\c -> emit " COLLATE " <> quotedIdentifier c) collation)
      (if sqliteDataTypeSerial ty then True else False)

instance IsSql92ColumnConstraintDefinitionSyntax SqliteColumnConstraintDefinitionSyntax where
  type Sql92ColumnConstraintDefinitionConstraintSyntax SqliteColumnConstraintDefinitionSyntax = SqliteColumnConstraintSyntax
  type Sql92ColumnConstraintDefinitionAttributesSyntax SqliteColumnConstraintDefinitionSyntax = SqlConstraintAttributesBuilder

  constraintDefinitionSyntax nm def attrs =
    SqliteColumnConstraintDefinitionSyntax
      (maybe mempty (\nm' -> emit "CONSTRAINT " <> quotedIdentifier nm') nm <>
       fromSqliteColumnConstraint def (fromMaybe mempty attrs))
      (constraintDefinitionSyntax nm (sqliteColumnConstraintSerialized def)
                                     (fmap sqlConstraintAttributesSerialized attrs))

instance Sql92SerializableConstraintDefinitionSyntax SqliteColumnConstraintDefinitionSyntax where
  serializeConstraint = fromBeamSerializedConstraintDefinition . sqliteColumnConstraintDefinitionSerialized

instance IsSql92ColumnConstraintSyntax SqliteColumnConstraintSyntax where
  type Sql92ColumnConstraintMatchTypeSyntax SqliteColumnConstraintSyntax = SqliteMatchTypeSyntax
  type Sql92ColumnConstraintReferentialActionSyntax SqliteColumnConstraintSyntax = SqliteReferentialActionSyntax
  type Sql92ColumnConstraintExpressionSyntax SqliteColumnConstraintSyntax = SqliteExpressionSyntax

  notNullConstraintSyntax = SqliteColumnConstraintSyntax (\_ -> emit "NOT NULL") notNullConstraintSyntax
  uniqueColumnConstraintSyntax = SqliteColumnConstraintSyntax (\_ -> emit "UNIQUE") uniqueColumnConstraintSyntax
  primaryKeyColumnConstraintSyntax = SqliteColumnConstraintSyntax (\_ -> emit "PRIMARY KEY") primaryKeyColumnConstraintSyntax
  checkColumnConstraintSyntax expr =
    SqliteColumnConstraintSyntax (\_ -> emit "CHECK " <> parens (fromSqliteExpression expr))
                                 (checkColumnConstraintSyntax (sqliteExpressionSerialized expr))
  referencesConstraintSyntax tbl fields matchType onUpdate onDelete =
    SqliteColumnConstraintSyntax sqliteConstraint
                                 (referencesConstraintSyntax tbl fields (fmap sqliteMatchTypeSerialized matchType)
                                                             (fmap sqliteReferentialActionSerialized onUpdate)
                                                             (fmap sqliteReferentialActionSerialized onDelete))
    where
      sqliteConstraint (SqlConstraintAttributesBuilder atTime deferrable) =
        emit "REFERENCES " <> quotedIdentifier tbl <> parens (commas (map quotedIdentifier fields)) <>
        maybe mempty (\matchType' -> emit " MATCH " <> fromSqliteMatchType matchType') matchType <>
        maybe mempty (\onUpdate' -> emit " ON UPDATE " <> fromSqliteReferentialAction onUpdate') onUpdate <>
        maybe mempty (\onDelete' -> emit " ON DELETE " <> fromSqliteReferentialAction onDelete') onDelete <>
        case (deferrable, atTime) of
          (_, Just atTime) ->
            let deferrable' = fromMaybe False deferrable
            in (if deferrable' then emit " DEFERRABLE " else emit " NOT DEFERRABLE ") <>
               case atTime of
                 InitiallyDeferred -> emit "INITIALLY DEFERRED"
                 InitiallyImmediate -> emit "INITIALLY IMMEDIATE"
          (Just deferrable', _) ->
            if deferrable' then emit " DEFERRABLE" else emit " NOT DEFERRABLE"
          _ -> mempty

instance IsSql92MatchTypeSyntax SqliteMatchTypeSyntax where
  fullMatchSyntax = SqliteMatchTypeSyntax (emit "FULL") fullMatchSyntax
  partialMatchSyntax = SqliteMatchTypeSyntax (emit "PARTIAL") partialMatchSyntax

instance IsSql92ReferentialActionSyntax SqliteReferentialActionSyntax where
  referentialActionCascadeSyntax = SqliteReferentialActionSyntax (emit "CASCADE") referentialActionCascadeSyntax
  referentialActionSetNullSyntax = SqliteReferentialActionSyntax (emit "SET NULL") referentialActionSetNullSyntax
  referentialActionSetDefaultSyntax = SqliteReferentialActionSyntax (emit "SET DEFAULT") referentialActionSetDefaultSyntax
  referentialActionNoActionSyntax = SqliteReferentialActionSyntax (emit "NO ACTION") referentialActionNoActionSyntax

instance IsSql92TableConstraintSyntax SqliteTableConstraintSyntax where
  primaryKeyConstraintSyntax fields =
    SqliteTableConstraintSyntax
      (emit "PRIMARY KEY" <> parens (commas (map quotedIdentifier fields)))
      (Just fields)

instance IsSql92CreateTableSyntax SqliteCreateTableSyntax where
  type Sql92CreateTableColumnSchemaSyntax SqliteCreateTableSyntax = SqliteColumnSchemaSyntax
  type Sql92CreateTableTableConstraintSyntax SqliteCreateTableSyntax = SqliteTableConstraintSyntax
  type Sql92CreateTableOptionsSyntax SqliteCreateTableSyntax = SqliteTableOptionsSyntax
  type Sql92CreateTableTableNameSyntax SqliteCreateTableSyntax = SqliteTableNameSyntax

  createTableSyntax _ nm fields constraints =
    let fieldDefs = map mkFieldDef fields
        constraintDefs = map fromSqliteTableConstraint constraints
        noPkConstraintDefs = map fromSqliteTableConstraint (filter (isNothing . sqliteTableConstraintPrimaryKey) constraints)

        constraintPks = mapMaybe sqliteTableConstraintPrimaryKey constraints
        fieldPrimaryKey = map fst (filter (sqliteIsSerialColumn . snd) fields)

        mkFieldDef (fieldNm, fieldTy) =
          quotedIdentifier fieldNm <> emit " " <>
          fromSqliteColumnSchema fieldTy

        createWithConstraints constraintDefs' =
          SqliteCreateTableSyntax $
          emit "CREATE TABLE " <> fromSqliteTableName nm <> parens (commas (fieldDefs <> constraintDefs'))
        normalCreateTable = createWithConstraints constraintDefs
        createTableNoPkConstraint = createWithConstraints noPkConstraintDefs

    in case fieldPrimaryKey of
         []  -> normalCreateTable
         [field] ->
           case constraintPks of
             [] -> error "A column claims to have a primary key, but there is no key on this table"
             [[fieldPk]]
               | field /= fieldPk -> error "Two columns claim to be a primary key on this table"
               | otherwise -> createTableNoPkConstraint
             _ -> error "There are multiple primary key constraints on this table"
         _ -> error "More than one column claims to be a primary key on this table"

instance IsSql92DataTypeSyntax SqliteDataTypeSyntax where
  domainType nm = SqliteDataTypeSyntax (quotedIdentifier nm) (domainType nm) (domainType nm) False
  charType prec charSet = SqliteDataTypeSyntax (emit "CHAR" <> sqliteOptPrec prec <> sqliteOptCharSet charSet)
                                               (charType prec charSet)
                                               (charType prec charSet)
                                               False
  varCharType prec charSet = SqliteDataTypeSyntax (emit "VARCHAR" <> sqliteOptPrec prec <> sqliteOptCharSet charSet)
                                                  (varCharType prec charSet)
                                                  (varCharType prec charSet)
                                                  False
  nationalCharType prec = SqliteDataTypeSyntax (emit "NATIONAL CHAR" <> sqliteOptPrec prec)
                                               (nationalCharType prec)
                                               (nationalCharType prec)
                                               False
  nationalVarCharType prec = SqliteDataTypeSyntax (emit "NATIONAL CHARACTER VARYING" <> sqliteOptPrec prec)
                                                  (nationalVarCharType prec)
                                                  (nationalVarCharType prec)
                                                  False
  bitType prec = SqliteDataTypeSyntax (emit "BIT" <> sqliteOptPrec prec) (bitType prec) (bitType prec) False
  varBitType prec = SqliteDataTypeSyntax (emit "BIT VARYING" <> sqliteOptPrec prec) (varBitType prec) (varBitType prec) False

  numericType prec = SqliteDataTypeSyntax (emit "NUMERIC" <> sqliteOptNumericPrec prec) (numericType prec) (numericType prec) False
  decimalType prec = SqliteDataTypeSyntax (emit "DOUBLE" <> sqliteOptNumericPrec prec) (decimalType prec) (decimalType prec) False

  intType = SqliteDataTypeSyntax (emit "INTEGER") intType intType False
  smallIntType = SqliteDataTypeSyntax (emit "SMALLINT") smallIntType smallIntType False

  floatType prec = SqliteDataTypeSyntax (emit "FLOAT" <> sqliteOptPrec prec) (floatType prec) (floatType prec) False
  doubleType = SqliteDataTypeSyntax (emit "DOUBLE PRECISION") doubleType doubleType False
  realType = SqliteDataTypeSyntax (emit "REAL") realType realType False
  dateType = SqliteDataTypeSyntax (emit "DATE") dateType dateType False
  timeType prec withTz = SqliteDataTypeSyntax (emit "TIME" <> sqliteOptPrec prec <> if withTz then emit " WITH TIME ZONE" else mempty)
                                              (timeType prec withTz) (timeType prec withTz) False
  timestampType prec withTz = SqliteDataTypeSyntax (emit "TIMESTAMP" <> sqliteOptPrec prec <> if withTz then emit " WITH TIME ZONE" else mempty)
                                                   (timestampType prec withTz) (timestampType prec withTz) False

instance IsSql99DataTypeSyntax SqliteDataTypeSyntax where
  characterLargeObjectType = sqliteTextType
  binaryLargeObjectType = sqliteBlobType
  booleanType = SqliteDataTypeSyntax (emit "BOOLEAN") booleanType booleanType False
  arrayType _ _ = error "SQLite does not support arrayType"
  rowType _ = error "SQLite does not support rowType"

instance IsSql2008BigIntDataTypeSyntax SqliteDataTypeSyntax where
  bigIntType = sqliteBigIntType

sqliteTextType, sqliteBlobType, sqliteBigIntType :: SqliteDataTypeSyntax
sqliteTextType = SqliteDataTypeSyntax (emit "TEXT")
                                      (HsDataType (hsVarFrom "sqliteText" "Database.Beam.Sqlite")
                                                  (HsType (tyConNamed "Text")
                                                          (importSome "Data.Text" [importTyNamed "Text"]))
                                                  characterLargeObjectType)
                                     characterLargeObjectType
                                     False
sqliteBlobType = SqliteDataTypeSyntax (emit "BLOB")
                                      (HsDataType (hsVarFrom "sqliteBlob" "Database.Beam.Sqlite")
                                                  (HsType (tyConNamed "ByteString")
                                                          (importSome "Data.ByteString" [importTyNamed "ByteString"]))
                                                  binaryLargeObjectType)
                                       binaryLargeObjectType
                                       False
sqliteBigIntType = SqliteDataTypeSyntax (emit "BIGINT")
                                        (HsDataType (hsVarFrom "sqliteBigInt" "Database.Beam.Sqlite")
                                                    (HsType (tyConNamed "Int64")
                                                            (importSome "Data.Int" [importTyNamed "Int64"]))
                                                    bigIntType)
                                        bigIntType
                                        False

instance Sql92SerializableDataTypeSyntax SqliteDataTypeSyntax where
  serializeDataType = fromBeamSerializedDataType . sqliteDataTypeSerialized

sqliteOptPrec :: Maybe Word -> SqliteSyntax
sqliteOptPrec Nothing = mempty
sqliteOptPrec (Just x) = parens (emit (fromString (show x)))

sqliteOptNumericPrec :: Maybe (Word, Maybe Word)  -> SqliteSyntax
sqliteOptNumericPrec Nothing = mempty
sqliteOptNumericPrec (Just (prec, Nothing)) = sqliteOptPrec (Just prec)
sqliteOptNumericPrec (Just (prec, Just dec)) = parens $ emit (fromString (show prec)) <> emit ", " <> emit (fromString (show dec))

sqliteOptCharSet :: Maybe T.Text -> SqliteSyntax
sqliteOptCharSet Nothing = mempty
sqliteOptCharSet (Just cs) = emit " CHARACTER SET " <> emit (TE.encodeUtf8 cs)

instance IsSql92SelectSyntax SqliteSelectSyntax where
  type Sql92SelectSelectTableSyntax SqliteSelectSyntax = SqliteSelectTableSyntax
  type Sql92SelectOrderingSyntax SqliteSelectSyntax = SqliteOrderingSyntax

  selectStmt tbl ordering limit offset =
    SqliteSelectSyntax $
    fromSqliteSelectTable tbl <>
    (case ordering of
       [] -> mempty
       _ -> emit " ORDER BY " <> commas (coerce ordering)) <>
    case (limit, offset) of
      (Nothing, Nothing) -> mempty
      (Just limit, Nothing) -> emit " LIMIT " <> emit' limit
      (Nothing, Just offset) -> emit " LIMIT -1 OFFSET " <> emit' offset
      (Just limit, Just offset) -> emit " LIMIT " <> emit' limit <>
                                   emit " OFFSET " <> emit' offset

instance IsSql92SelectTableSyntax SqliteSelectTableSyntax where
  type Sql92SelectTableSelectSyntax SqliteSelectTableSyntax = SqliteSelectSyntax
  type Sql92SelectTableExpressionSyntax SqliteSelectTableSyntax = SqliteExpressionSyntax
  type Sql92SelectTableProjectionSyntax SqliteSelectTableSyntax = SqliteProjectionSyntax
  type Sql92SelectTableFromSyntax SqliteSelectTableSyntax = SqliteFromSyntax
  type Sql92SelectTableGroupingSyntax SqliteSelectTableSyntax = SqliteGroupingSyntax
  type Sql92SelectTableSetQuantifierSyntax SqliteSelectTableSyntax = SqliteAggregationSetQuantifierSyntax

  selectTableStmt setQuantifier proj from where_ grouping having =
    SqliteSelectTableSyntax $
    emit "SELECT " <>
    maybe mempty (<> emit " ") (fromSqliteAggregationSetQuantifier <$> setQuantifier) <>
    fromSqliteProjection proj <>
    maybe mempty (emit " FROM " <>) (fromSqliteFromSyntax <$> from) <>
    maybe mempty (emit " WHERE " <>) (fromSqliteExpression <$> where_) <>
    maybe mempty (emit " GROUP BY " <>) (fromSqliteGrouping <$> grouping) <>
    maybe mempty (emit " HAVING " <>) (fromSqliteExpression <$> having)

  unionTables all = tableOp (if all then "UNION ALL" else "UNION")
  intersectTables all = tableOp (if all then "INTERSECT ALL" else "INTERSECT")
  exceptTable all = tableOp (if all then "EXCEPT ALL" else "EXCEPT")

tableOp :: ByteString -> SqliteSelectTableSyntax -> SqliteSelectTableSyntax -> SqliteSelectTableSyntax
tableOp op a b =
  SqliteSelectTableSyntax $
  fromSqliteSelectTable a <> spaces (emit op) <> fromSqliteSelectTable b

instance IsSql92FromSyntax SqliteFromSyntax where
  type Sql92FromExpressionSyntax SqliteFromSyntax = SqliteExpressionSyntax
  type Sql92FromTableSourceSyntax SqliteFromSyntax = SqliteTableSourceSyntax

  fromTable tableSrc Nothing = SqliteFromSyntax (fromSqliteTableSource tableSrc)
  fromTable tableSrc (Just (nm, colNms)) =
    SqliteFromSyntax (fromSqliteTableSource tableSrc <> emit " AS " <> quotedIdentifier nm <>
                      maybe mempty (\colNms' -> parens (commas (map quotedIdentifier colNms'))) colNms)

  innerJoin = _join "INNER JOIN"
  leftJoin = _join "LEFT JOIN"
  rightJoin = _join "RIGHT JOIN"

_join :: ByteString -> SqliteFromSyntax -> SqliteFromSyntax -> Maybe SqliteExpressionSyntax -> SqliteFromSyntax
_join joinType a b Nothing =
  SqliteFromSyntax (fromSqliteFromSyntax a <> spaces (emit joinType) <> fromSqliteFromSyntax b)
_join joinType a b (Just on) =
  SqliteFromSyntax (fromSqliteFromSyntax a <> spaces (emit joinType) <> fromSqliteFromSyntax b <> emit " ON " <> fromSqliteExpression on)

instance IsSql92ProjectionSyntax SqliteProjectionSyntax where
  type Sql92ProjectionExpressionSyntax SqliteProjectionSyntax = SqliteExpressionSyntax

  projExprs exprs =
    SqliteProjectionSyntax $
    commas (map (\(expr, nm) -> fromSqliteExpression expr <>
                                maybe mempty (\nm -> emit " AS " <> quotedIdentifier nm) nm) exprs)

instance IsSql92FieldNameSyntax SqliteFieldNameSyntax where
  qualifiedField a b =
    SqliteFieldNameSyntax $
    quotedIdentifier a <> emit "." <> quotedIdentifier b
  unqualifiedField a =
    SqliteFieldNameSyntax $
    quotedIdentifier a

instance IsSql92TableSourceSyntax SqliteTableSourceSyntax where
  type Sql92TableSourceTableNameSyntax SqliteTableSourceSyntax = SqliteTableNameSyntax
  type Sql92TableSourceSelectSyntax SqliteTableSourceSyntax = SqliteSelectSyntax
  type Sql92TableSourceExpressionSyntax SqliteTableSourceSyntax = SqliteExpressionSyntax

  tableNamed = SqliteTableSourceSyntax . fromSqliteTableName
  tableFromSubSelect s =
    SqliteTableSourceSyntax (parens (fromSqliteSelect s))
  tableFromValues vss = SqliteTableSourceSyntax . parens $
                        emit "VALUES " <>
                        commas (map (\vs -> parens (commas (map fromSqliteExpression vs))) vss)

instance IsSql92GroupingSyntax SqliteGroupingSyntax where
  type Sql92GroupingExpressionSyntax SqliteGroupingSyntax = SqliteExpressionSyntax

  groupByExpressions es =
    SqliteGroupingSyntax $
    commas (map fromSqliteExpression es)

instance IsSql92OrderingSyntax SqliteOrderingSyntax where
  type Sql92OrderingExpressionSyntax SqliteOrderingSyntax = SqliteExpressionSyntax

  ascOrdering e = SqliteOrderingSyntax (fromSqliteExpression e <> emit " ASC")
  descOrdering e = SqliteOrderingSyntax (fromSqliteExpression e <> emit " DESC")

instance HasSqlValueSyntax SqliteValueSyntax Int where
  sqlValueSyntax i = SqliteValueSyntax (emitValue (SQLInteger (fromIntegral i)))
instance HasSqlValueSyntax SqliteValueSyntax Int8 where
  sqlValueSyntax i = SqliteValueSyntax (emitValue (SQLInteger (fromIntegral i)))
instance HasSqlValueSyntax SqliteValueSyntax Int16 where
  sqlValueSyntax i = SqliteValueSyntax (emitValue (SQLInteger (fromIntegral i)))
instance HasSqlValueSyntax SqliteValueSyntax Int32 where
  sqlValueSyntax i = SqliteValueSyntax (emitValue (SQLInteger (fromIntegral i)))
instance HasSqlValueSyntax SqliteValueSyntax Int64 where
  sqlValueSyntax i = SqliteValueSyntax (emitValue (SQLInteger (fromIntegral i)))
instance HasSqlValueSyntax SqliteValueSyntax Word where
  sqlValueSyntax i = SqliteValueSyntax (emitValue (SQLInteger (fromIntegral i)))
instance HasSqlValueSyntax SqliteValueSyntax Word8 where
  sqlValueSyntax i = SqliteValueSyntax (emitValue (SQLInteger (fromIntegral i)))
instance HasSqlValueSyntax SqliteValueSyntax Word16 where
  sqlValueSyntax i = SqliteValueSyntax (emitValue (SQLInteger (fromIntegral i)))
instance HasSqlValueSyntax SqliteValueSyntax Word32 where
  sqlValueSyntax i = SqliteValueSyntax (emitValue (SQLInteger (fromIntegral i)))
instance HasSqlValueSyntax SqliteValueSyntax Word64 where
  sqlValueSyntax i = SqliteValueSyntax (emitValue (SQLInteger (fromIntegral i)))
instance HasSqlValueSyntax SqliteValueSyntax Scientific where
  sqlValueSyntax s = SqliteValueSyntax (emitValue (SQLText (fromString (show s)))) -- Rely on sqlites duck typing
instance HasSqlValueSyntax SqliteValueSyntax Float where
  sqlValueSyntax f = SqliteValueSyntax (emitValue (SQLFloat (float2Double f)))
instance HasSqlValueSyntax SqliteValueSyntax Double where
  sqlValueSyntax f = SqliteValueSyntax (emitValue (SQLFloat f))
instance HasSqlValueSyntax SqliteValueSyntax Bool where
  sqlValueSyntax = sqlValueSyntax . (\b -> if b then 1 else 0 :: Int)
instance HasSqlValueSyntax SqliteValueSyntax SqlNull where
  sqlValueSyntax _ = SqliteValueSyntax (emit "NULL")
instance HasSqlValueSyntax SqliteValueSyntax String where
  sqlValueSyntax s = SqliteValueSyntax (emitValue (SQLText (fromString s)))
instance HasSqlValueSyntax SqliteValueSyntax T.Text where
  sqlValueSyntax s = SqliteValueSyntax (emitValue (SQLText s))
instance HasSqlValueSyntax SqliteValueSyntax TL.Text where
  sqlValueSyntax s = SqliteValueSyntax (emitValue (SQLText (TL.toStrict s)))
instance HasSqlValueSyntax SqliteValueSyntax x =>
  HasSqlValueSyntax SqliteValueSyntax (Maybe x) where
  sqlValueSyntax (Just x) = sqlValueSyntax x
  sqlValueSyntax Nothing = sqlValueSyntax SqlNull

instance IsCustomSqlSyntax SqliteExpressionSyntax where
  newtype CustomSqlSyntax SqliteExpressionSyntax =
    SqliteCustomExpressionSyntax { fromSqliteCustomExpression :: SqliteSyntax }
    deriving (Monoid, Semigroup)

  customExprSyntax = SqliteExpressionSyntax . fromSqliteCustomExpression
  renderSyntax = SqliteCustomExpressionSyntax . fromSqliteExpression
instance IsString (CustomSqlSyntax SqliteExpressionSyntax) where
  fromString = SqliteCustomExpressionSyntax . emit . fromString

instance IsSql92QuantifierSyntax SqliteComparisonQuantifierSyntax where
  quantifyOverAll = SqliteComparisonQuantifierSyntax (emit "ALL")
  quantifyOverAny = SqliteComparisonQuantifierSyntax (emit "ANY")

instance IsSql92ExpressionSyntax SqliteExpressionSyntax where
  type Sql92ExpressionValueSyntax SqliteExpressionSyntax = SqliteValueSyntax
  type Sql92ExpressionSelectSyntax SqliteExpressionSyntax = SqliteSelectSyntax
  type Sql92ExpressionFieldNameSyntax SqliteExpressionSyntax = SqliteFieldNameSyntax
  type Sql92ExpressionQuantifierSyntax SqliteExpressionSyntax = SqliteComparisonQuantifierSyntax
  type Sql92ExpressionCastTargetSyntax SqliteExpressionSyntax = SqliteDataTypeSyntax
  type Sql92ExpressionExtractFieldSyntax SqliteExpressionSyntax = ExtractField

  addE = binOp "+"; subE = binOp "-"; mulE = binOp "*"; divE = binOp "/"
  modE = binOp "%"; orE = binOp "OR"; andE = binOp "AND"; likeE = binOp "LIKE"
  overlapsE = binOp "OVERLAPS"

  eqE = compOp "="; neqE = compOp "<>"; ltE = compOp "<"; gtE = compOp ">"
  leE = compOp "<="; geE = compOp ">="

  negateE = unOp "-"; notE = unOp "NOT"

  isNotNullE = postFix "IS NOT NULL"; isNullE = postFix "IS NULL"

  -- SQLite doesn't handle tri-state booleans properly
  isTrueE = postFix "IS 1"; isNotTrueE = postFix "IS NOT 1"
  isFalseE = postFix "IS 0"; isNotFalseE = postFix "IS NOT 0"
  isUnknownE = postFix "IS NULL"; isNotUnknownE = postFix "IS NOT NULL"

  existsE select = SqliteExpressionSyntax (emit "EXISTS " <> parens (fromSqliteSelect select))
  uniqueE select = SqliteExpressionSyntax (emit "UNIQUE " <> parens (fromSqliteSelect select))

  betweenE a b c = SqliteExpressionSyntax (parens (fromSqliteExpression a) <>
                                           emit " BETWEEN " <>
                                           parens (fromSqliteExpression b) <>
                                           emit " AND " <>
                                           parens (fromSqliteExpression c))

  valueE = SqliteExpressionSyntax . fromSqliteValue

  rowE vs = SqliteExpressionSyntax (parens (commas (map fromSqliteExpression vs)))
  fieldE = SqliteExpressionSyntax . fromSqliteFieldNameSyntax

  subqueryE = SqliteExpressionSyntax . parens . fromSqliteSelect

  positionE needle haystack =
    SqliteExpressionSyntax $
    emit "POSITION" <> parens (parens (fromSqliteExpression needle) <> emit " IN " <> parens (fromSqliteExpression haystack))
  nullIfE a b =
    SqliteExpressionSyntax $
    emit "NULLIF" <> parens (fromSqliteExpression a <> emit ", " <> fromSqliteExpression b)
  absE x = SqliteExpressionSyntax (emit "ABS" <> parens (fromSqliteExpression x))
  bitLengthE x = SqliteExpressionSyntax (emit "BIT_LENGTH" <> parens (fromSqliteExpression x))
  charLengthE x = SqliteExpressionSyntax (emit "CHAR_LENGTH" <> parens (fromSqliteExpression x))
  octetLengthE x = SqliteExpressionSyntax (emit "OCTET_LENGTH" <> parens (fromSqliteExpression x))
  lowerE x = SqliteExpressionSyntax (emit "LOWER" <> parens (fromSqliteExpression x))
  upperE x = SqliteExpressionSyntax (emit "UPPER" <> parens (fromSqliteExpression x))
  trimE x = SqliteExpressionSyntax (emit "TRIM" <> parens (fromSqliteExpression x))
  coalesceE es = SqliteExpressionSyntax (emit "COALESCE" <> parens (commas (map fromSqliteExpression es)))
  extractE = sqliteExtract
  castE e t = SqliteExpressionSyntax (emit "CAST" <> parens (parens (fromSqliteExpression e) <> emit " AS " <> fromSqliteDataType t))
  caseE cases else_ =
    SqliteExpressionSyntax $
    emit "CASE " <>
    foldMap (\(cond, res) -> emit "WHEN " <> fromSqliteExpression cond <> emit " THEN " <> fromSqliteExpression res <> emit " ") cases <>
    emit "ELSE " <> fromSqliteExpression else_ <> emit " END"

  currentTimestampE = SqliteExpressionSyntax (emit "CURRENT_TIMESTAMP")

  defaultE = SqliteExpressionDefault
  inE e es = SqliteExpressionSyntax (parens (fromSqliteExpression e) <> emit " IN " <> parens (commas (map fromSqliteExpression es)))

instance IsSql99ConcatExpressionSyntax SqliteExpressionSyntax where
  concatE [] = valueE (sqlValueSyntax ("" :: T.Text))
  concatE (x:xs) =
    SqliteExpressionSyntax $ parens $
    foldl (\a b -> a <> emit " || " <> parens (fromSqliteExpression b)) (fromSqliteExpression x) xs

instance IsSql99FunctionExpressionSyntax SqliteExpressionSyntax where
  functionCallE fn args =
    SqliteExpressionSyntax $
    fromSqliteExpression fn <> parens (commas (fmap fromSqliteExpression args))
  functionNameE nm = SqliteExpressionSyntax (emit (TE.encodeUtf8 nm))

binOp :: ByteString -> SqliteExpressionSyntax -> SqliteExpressionSyntax -> SqliteExpressionSyntax
binOp op a b =
  SqliteExpressionSyntax $
  parens (fromSqliteExpression a) <> emit " " <> emit op <> emit " " <> parens (fromSqliteExpression b)

compOp :: ByteString -> Maybe SqliteComparisonQuantifierSyntax
       -> SqliteExpressionSyntax -> SqliteExpressionSyntax
       -> SqliteExpressionSyntax
compOp op quantifier a b =
  SqliteExpressionSyntax $
  parens (fromSqliteExpression a) <>
  emit op <>
  maybe mempty (\q -> emit " " <> fromSqliteComparisonQuantifier q <> emit " ") quantifier <>
  parens (fromSqliteExpression b)

unOp, postFix :: ByteString -> SqliteExpressionSyntax -> SqliteExpressionSyntax
unOp op a =
  SqliteExpressionSyntax (emit op <> parens (fromSqliteExpression a))
postFix op a =
  SqliteExpressionSyntax (parens (fromSqliteExpression a) <> emit " " <> emit op)

instance IsSql92AggregationExpressionSyntax SqliteExpressionSyntax where
  type Sql92AggregationSetQuantifierSyntax SqliteExpressionSyntax = SqliteAggregationSetQuantifierSyntax

  countAllE = SqliteExpressionSyntax (emit "COUNT(*)")
  countE = unAgg "COUNT"
  sumE = unAgg "SUM"
  avgE = unAgg "AVG"
  minE = unAgg "MIN"
  maxE = unAgg "MAX"

unAgg :: ByteString -> Maybe SqliteAggregationSetQuantifierSyntax -> SqliteExpressionSyntax
      -> SqliteExpressionSyntax
unAgg fn q e =
  SqliteExpressionSyntax $
  emit fn <> parens (maybe mempty (\q -> fromSqliteAggregationSetQuantifier q <> emit " ") q <>
                     fromSqliteExpression e)

instance IsSql92AggregationSetQuantifierSyntax SqliteAggregationSetQuantifierSyntax where
  setQuantifierDistinct = SqliteAggregationSetQuantifierSyntax (emit "DISTINCT")
  setQuantifierAll = SqliteAggregationSetQuantifierSyntax (emit "ALL")

instance IsSql92InsertSyntax SqliteInsertSyntax where
  type Sql92InsertTableNameSyntax SqliteInsertSyntax = SqliteTableNameSyntax
  type Sql92InsertValuesSyntax SqliteInsertSyntax = SqliteInsertValuesSyntax

  insertStmt = SqliteInsertSyntax

instance IsSql92InsertValuesSyntax SqliteInsertValuesSyntax where
  type Sql92InsertValuesExpressionSyntax SqliteInsertValuesSyntax = SqliteExpressionSyntax
  type Sql92InsertValuesSelectSyntax SqliteInsertValuesSyntax = SqliteSelectSyntax

  insertSqlExpressions = SqliteInsertExpressions
  insertFromSql = SqliteInsertFromSql

instance IsSql92UpdateSyntax SqliteUpdateSyntax where
  type Sql92UpdateTableNameSyntax SqliteUpdateSyntax = SqliteTableNameSyntax
  type Sql92UpdateFieldNameSyntax SqliteUpdateSyntax = SqliteFieldNameSyntax
  type Sql92UpdateExpressionSyntax SqliteUpdateSyntax = SqliteExpressionSyntax

  updateStmt tbl fields where_ =
    SqliteUpdateSyntax $
    emit "UPDATE " <> fromSqliteTableName tbl <>
    (case fields of
       [] -> mempty
       _ -> emit " SET " <>
            commas (map (\(field, val) -> fromSqliteFieldNameSyntax field <> emit "=" <> fromSqliteExpression val) fields)) <>
    maybe mempty (\where_ -> emit " WHERE " <> fromSqliteExpression where_) where_

instance IsSql92DeleteSyntax SqliteDeleteSyntax where
  type Sql92DeleteTableNameSyntax SqliteDeleteSyntax = SqliteTableNameSyntax
  type Sql92DeleteExpressionSyntax SqliteDeleteSyntax = SqliteExpressionSyntax

  deleteStmt tbl Nothing where_ =
    SqliteDeleteSyntax $
    emit "DELETE FROM " <> fromSqliteTableName tbl <>
    maybe mempty (\where_ -> emit " WHERE " <> fromSqliteExpression where_) where_
  deleteStmt _ (Just _) _ =
      error "beam-sqlite: invariant failed: DELETE must not have a table alias"

spaces, parens :: SqliteSyntax -> SqliteSyntax
spaces a = emit " " <> a <> emit " "
parens a = emit "(" <> a <> emit ")"

commas :: [SqliteSyntax] -> SqliteSyntax
commas [] = mempty
commas [x] = x
commas (x:xs) = x <> foldMap (emit ", " <>) xs

strftimeSyntax :: SqliteExpressionSyntax -> SqliteExpressionSyntax -> [ SqliteExpressionSyntax ] -> SqliteExpressionSyntax
strftimeSyntax fmt ts mods =
    functionCallE (SqliteExpressionSyntax (emit "strftime"))
                  (fmt:ts:mods)

-- | SQLite does not support @EXTRACT@ directly, but we can emulate
-- the behavior if we know which field we want.
sqliteExtract :: ExtractField -> SqliteExpressionSyntax -> SqliteExpressionSyntax
sqliteExtract field from =
    case field of
      ExtractFieldTimeZoneHour   -> error "sqliteExtract: TODO ExtractFieldTimeZoneHour"
      ExtractFieldTimeZoneMinute -> error "sqliteExtract: TODO ExtractFieldTimeZoneMinute"

      ExtractFieldDateTimeYear   -> extractStrftime "%Y"
      ExtractFieldDateTimeMonth  -> extractStrftime "%m"
      ExtractFieldDateTimeDay    -> extractStrftime "%d"
      ExtractFieldDateTimeHour   -> extractStrftime "%H"
      ExtractFieldDateTimeMinute -> extractStrftime "%M"
      ExtractFieldDateTimeSecond -> extractStrftime "%S"

    where
      extractStrftime :: String -> SqliteExpressionSyntax
      extractStrftime fmt = strftimeSyntax (valueE (sqlValueSyntax fmt)) from []

sqliteSerialType :: SqliteDataTypeSyntax
sqliteSerialType = SqliteDataTypeSyntax (emit "INTEGER PRIMARY KEY AUTOINCREMENT")
                                        intType
                                        (BeamSerializedDataType (beamSerializeJSON "sqlite" "serial"))
                                        True

instance HasSqlValueSyntax SqliteValueSyntax ByteString where
  sqlValueSyntax bs = SqliteValueSyntax (emitValue (SQLBlob bs))

instance HasSqlValueSyntax SqliteValueSyntax UTCTime where
  sqlValueSyntax tm = SqliteValueSyntax (emitValue (SQLText (fromString tmStr)))
    where tmStr = formatTime defaultTimeLocale (iso8601DateFormat (Just "%H:%M:%S%Q")) tm

instance HasSqlValueSyntax SqliteValueSyntax LocalTime where
  sqlValueSyntax tm = SqliteValueSyntax (emitValue (SQLText (fromString tmStr)))
    where tmStr = formatTime defaultTimeLocale (iso8601DateFormat (Just "%H:%M:%S%Q")) tm

instance HasSqlValueSyntax SqliteValueSyntax Day where
  sqlValueSyntax tm = SqliteValueSyntax (emitValue (SQLText (fromString tmStr)))
    where tmStr = formatTime defaultTimeLocale (iso8601DateFormat Nothing) tm

instance HasDataTypeCreatedCheck SqliteDataTypeSyntax where
  dataTypeHasBeenCreated _ _ = True<|MERGE_RESOLUTION|>--- conflicted
+++ resolved
@@ -22,13 +22,10 @@
   , SqliteInsertValuesSyntax(..)
   , SqliteColumnSchemaSyntax(..)
   , SqliteExpressionSyntax(..), SqliteValueSyntax(..)
-<<<<<<< HEAD
   , SqliteTableNameSyntax(..)
-=======
   , SqliteAggregationSetQuantifierSyntax(..)
 
   , fromSqliteExpression
->>>>>>> dccbb4a8
 
     -- * SQLite data type syntax
   , SqliteDataTypeSyntax(..)
