site_name: Beam Documentation
theme: material #readthedocs
theme_dir: docs/theme
extra_css:
  - docs/theme/css/beam.css
pages:
  - Home: 'index.md'
  - Frequently Asked Questions: 'about/faq.md'
  - Tutorial:
      - 'Part 1': 'tutorials/tutorial1.md'
      - 'Part 2': 'tutorials/tutorial2.md'
      - 'Part 3': 'tutorials/tutorial3.md'
  - User Guide:
      - 'Models': 'user-guide/models.md'
      - 'Databases': 'user-guide/databases.md'
      - 'Backends': 'user-guide/backends.md'
      - 'Expressions': 'user-guide/expressions.md'
      - 'Queries':
        - 'Basic Queries': 'user-guide/queries/basic.md'
        - 'More complex SELECTs': 'user-guide/queries/select.md'
        - 'Ordering': 'user-guide/queries/ordering.md'
        - 'Relationships': 'user-guide/queries/relationships.md'
        - 'Aggregates': 'user-guide/queries/aggregates.md'
        - 'Combining queries': 'user-guide/queries/combining-queries.md'
#        - 'Common data types': 'user-guide/queries/data-types.md'
        - 'Window functions': 'user-guide/queries/window-functions.md'
        - 'Advanced features': 'user-guide/queries/advanced-features.md'
        - 'Common table expressions': 'user-guide/queries/common-table-expressions.md'
      - 'Custom queries': 'user-guide/extensibility.md'
      - 'Data Manipulation':
        - 'INSERT': 'user-guide/manipulation/insert.md'
        - 'UPDATE': 'user-guide/manipulation/update.md'
        - 'DELETE': 'user-guide/manipulation/delete.md'
  - Schema management:
      - 'The Migrations Framework': 'schema-guide/migrations.md'
      - 'The beam-migrate tool': 'schema-guide/tool.md'
      - 'The beam-migrate library': 'schema-guide/library.md'
#      - 'Supported migrations': 'schema-guide/supported.md'
  - Backends:
      - 'beam-postgres': 'user-guide/backends/beam-postgres.md'
      - 'beam-sqlite': 'user-guide/backends/beam-sqlite.md'
      - 'Writing a Custom Backend': 'user-guide/custom-backends.md'
  - About:
      - 'Compatibility Matrix': 'about/compatibility.md'
      - 'License': 'about/license.md'
      - 'Release Notes': 'about/release-notes.md'
markdown_extensions:
  - admonition
  - docs.markdown.beam_query:
      template_dir: 'docs/beam-templates'
      cache_dir: 'docs/.beam-query-cache'
      conf: 'docs/beam.yaml'
      base_dir: '.'
<<<<<<< HEAD
      enabled_backends: [ beam-postgres, beam-sqlite ] #[ beam-postgres, beam-sqlite, beam-mysql ]
=======
      enabled_backends: [ beam-postgres, beam-sqlite, beam-mysql, beam-mssql ]
>>>>>>> d171dbfd
  - docs.markdown.markdown_fenced_code_tabs
  - def_list
  - codehilite
  - footnotes
extra:
  logo: 'img/logo.svg'
repo_name: 'tathougies/beam'
repo_url: 'https://github.com/tathougies/beam'<|MERGE_RESOLUTION|>--- conflicted
+++ resolved
@@ -51,11 +51,7 @@
       cache_dir: 'docs/.beam-query-cache'
       conf: 'docs/beam.yaml'
       base_dir: '.'
-<<<<<<< HEAD
-      enabled_backends: [ beam-postgres, beam-sqlite ] #[ beam-postgres, beam-sqlite, beam-mysql ]
-=======
       enabled_backends: [ beam-postgres, beam-sqlite, beam-mysql, beam-mssql ]
->>>>>>> d171dbfd
   - docs.markdown.markdown_fenced_code_tabs
   - def_list
   - codehilite
