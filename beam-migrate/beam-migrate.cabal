name:                beam-migrate
<<<<<<< HEAD
version:             0.3.1.1
=======
version:             0.3.2.0
>>>>>>> 1f72e7df
synopsis:            SQL DDL support and migrations support library for Beam
description:         This package provides type classes to allow backends to implement
                     SQL DDL support for beam. This allows you to use beam syntax to
                     write type-safe schema generation code.

                     The package also provides features to introspect beam schemas,
                     and support for automatic generation of migrations in SQL and
                     Haskell formats.

                     This is mostly a low-level support library. Most often, this
                     library is used to write tooling to support DDL manipulation in
                     your project, or to enable migrations support in beam backends.

                     For a more turnkey solution for database migrations, consider
                     the <http://hackage.haskell.org/package/beam-migrate-cli beam-migrate>
                     command line tool. This provides out-of-the-box support for migrations,
                     schema change management, and version control, based on the features
                     provided in this library.

homepage:            https://travis.athougies.net/projects/beam.html
license:             MIT
license-file:        LICENSE
author:              Travis Athougies
maintainer:          travis@athougies.net
copyright:           Copyright (C) 2017-2018 Travis Athougies
category:            Database
build-type:          Simple
extra-source-files:  ChangeLog.md
cabal-version:       1.18

library
  exposed-modules:     Database.Beam.Migrate

                       Database.Beam.Migrate.Types
                       Database.Beam.Migrate.Checks
                       Database.Beam.Migrate.Actions
                       Database.Beam.Migrate.Backend
                       Database.Beam.Migrate.Serialization

                       Database.Beam.Migrate.SQL
                       Database.Beam.Migrate.SQL.Builder
                       Database.Beam.Migrate.SQL.Tables
                       Database.Beam.Migrate.SQL.SQL92
                       Database.Beam.Migrate.SQL.BeamExtensions

                       Database.Beam.Migrate.Log

                       Database.Beam.Migrate.Generics

                       Database.Beam.Migrate.Simple

                       Database.Beam.Haskell.Syntax

  other-modules:       Database.Beam.Migrate.Generics.Types
                       Database.Beam.Migrate.Generics.Tables
                       Database.Beam.Migrate.SQL.Types
                       Database.Beam.Migrate.Types.CheckedEntities
                       Database.Beam.Migrate.Types.Predicates

  build-depends:       base                 >=4.9     && <5.0,
                       beam-core            >=0.7     && <0.8,
                       text                 >=1.2     && <1.3,
                       aeson                >=0.11    && <1.4,
                       bytestring           >=0.10    && <0.11,
                       free                 >=4.12    && <5.1,
                       time                 >=1.6     && <1.10,
                       mtl                  >=2.2     && <2.3,
                       scientific           >=0.3     && <0.4,
                       vector               >=0.11    && <0.13,
                       containers           >=0.5     && <0.6,
                       unordered-containers >=0.2     && <0.3,
                       hashable             >=1.2     && <1.3,
                       parallel             >=3.2     && <3.3,
                       deepseq              >=1.4     && <1.5,
                       ghc-prim             >=0.5     && <0.6,
                       containers           >=0.5     && <0.6,
                       haskell-src-exts     >=1.18    && <1.21,
                       pretty               >=1.1     && <1.2,
                       dependent-map        >=0.2     && <0.3,
                       dependent-sum        >=0.4     && <0.5,
                       pqueue               >=1.3     && <1.5,
                       uuid-types           >=1.0     && <1.1
  default-language:    Haskell2010
  default-extensions:  KindSignatures, OverloadedStrings, TypeFamilies, FlexibleContexts,
                       StandaloneDeriving, GADTs, DeriveFunctor, RankNTypes, ScopedTypeVariables,
                       FlexibleInstances, TypeOperators, TypeApplications, MultiParamTypeClasses,
                       DataKinds, DeriveGeneric
  ghc-options:         -Wall
  if flag(werror)
    ghc-options:       -Werror

flag werror
  description: Enable -Werror during development
  default:     False
  manual:      True

source-repository head
  type: git
  location: https://github.com/tathougies/beam.git
  subdir: beam-migrate
<|MERGE_RESOLUTION|>--- conflicted
+++ resolved
@@ -1,9 +1,5 @@
 name:                beam-migrate
-<<<<<<< HEAD
-version:             0.3.1.1
-=======
 version:             0.3.2.0
->>>>>>> 1f72e7df
 synopsis:            SQL DDL support and migrations support library for Beam
 description:         This package provides type classes to allow backends to implement
                      SQL DDL support for beam. This allows you to use beam syntax to
