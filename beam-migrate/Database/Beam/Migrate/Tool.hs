{-# LANGUAGE RecordWildCards #-}

module Database.Beam.Migrate.Tool
  ( module Database.Beam.Migrate.Tool.Types
  , invokeMigrationTool ) where

import           Database.Beam
import           Database.Beam.Backend.SQL
import           Database.Beam.Migrate.SQL
import           Database.Beam.Migrate.Tool.Schema hiding (migration)
import           Database.Beam.Migrate.Types ( MigrationStep(..), MigrationF(..), Migration
                                             , MigrationSteps, stepNames
                                             , migrationStepsToMigration )

import           Database.Beam.Migrate.Tool.Types

import           Control.Monad.Free.Church

import qualified Data.ByteString.Lazy as BL hiding (putStrLn)
import qualified Data.ByteString.Lazy.Char8 as BL (putStrLn)
import           Data.Text (Text)
import qualified Data.Text as T

import           System.IO

<<<<<<< HEAD
--import Options.Applicative

-- * Options type

data BeamMigrationCommand beOptions
  = BeamMigrationCommand
  { migrationCommandBackend        :: String
  , migrationCommandMigrationModule :: String
  , migrationCommandPackagePath    :: [String]
  , migrationCommandBackendOptions :: beOptions }
  deriving Show

data BeamMigrationSubcommand
  = WriteScript
  | ListMigrations
  | Init | Status
  | Up
  deriving Show

data DdlError
  = DdlError String
  deriving Show

data BeamMigrationBackend commandSyntax beOptions where
  BeamMigrationBackend :: ( Show beOptions, MonadBeam commandSyntax be m
                          , Sql92ReasonableMarshaller be ) =>
                       { backendOptsParser :: Parser beOptions
                       , backendProxy :: Proxy be
                       , backendRenderSteps :: forall a. MigrationSteps commandSyntax a -> BL.ByteString
                       , backendRenderSyntax :: commandSyntax -> String
                       , backendTransact :: forall a. beOptions -> m a -> IO (Either DdlError a)
                       } -> BeamMigrationBackend commandSyntax beOptions
data SomeBeamMigrationBackend where
  SomeBeamMigrationBackend :: ( Typeable commandSyntax, Typeable beOptions
                              , IsSql92DdlCommandSyntax commandSyntax
                              , IsSql92Syntax commandSyntax
                              , Sql92SanityCheck commandSyntax ) =>
                              BeamMigrationBackend commandSyntax beOptions
                           -> SomeBeamMigrationBackend

migrationCommandArgParser :: Parser beOptions -> Parser (BeamMigrationCommand beOptions)
migrationCommandArgParser beOptions =
  BeamMigrationCommand <$> strOption (long "backend" <> metavar "BACKEND" <> help "Module to load for migration backend. Must be given first")
                       <*> strOption (long "migration" <> short 'M' <> metavar "MIGRATIONMODULE" <> help "Module containing migration steps")
                       <*> many (strOption (long "package-path" <> short 'P' <> metavar "PACKAGEPATH" <> help "Additional GHC package paths"))
                       <*> beOptions

subcommandParser :: Parser BeamMigrationSubcommand
subcommandParser = subparser (command "write-script" writeScriptCommand <> help "Write the entire set of migrations as one script") <|>
                   subparser (command "list-migrations" listMigrationsCommand <> help "List all discovered migrations") <|>
                   subparser (command "init" initCommand <> help "Initialize the database for running migrations") <|>
                   subparser (command "status" statusCommand <> help "Display status of applied migrations")
  where
    writeScriptCommand =
      info (writeScriptArgParser <**> helper) (fullDesc <> progDesc "Write a migration script for the given migrations")
    listMigrationsCommand =
      info (listMigrationsArgParser <**> helper) (fullDesc <> progDesc "List all discovered migrations")
    initCommand =
      info (initArgParser <**> helper) (fullDesc <> progDesc "Initialize the given database for running migrations")
    statusCommand =
      info (statusArgParser <**> helper) (fullDesc <> progDesc "Display status of applied migrations")

    writeScriptArgParser    = pure WriteScript
    listMigrationsArgParser = pure ListMigrations
    initArgParser = pure Init
    statusArgParser = pure Status

migrationCommandOptions :: Parser beOptions -> ParserInfo (BeamMigrationCommand beOptions)
migrationCommandOptions beOptions =
  info (migrationCommandArgParser beOptions <**> helper)
       (fullDesc <> progDesc "Beam schema migration tool" <> header "beam-migrate -- migrate database schemas for various beam backends")

migrationCommandAndSubcommandOptions :: Parser beOptions -> ParserInfo (BeamMigrationCommand beOptions, BeamMigrationSubcommand)
migrationCommandAndSubcommandOptions beOptions =
  info (((,) <$> migrationCommandArgParser beOptions <*> subcommandParser) <**> helper)
       (fullDesc <> progDesc "Beam schema migration tool" <> header "beam-migrate -- migrate database schemas for various beam backends")
=======
import           Text.Tabular
import           Text.Tabular.SimpleText
>>>>>>> 21fdcd6d

-- * Migration table creation script

runMigrationSteps :: MonadBeam syntax be m => (syntax -> String)
                  -> Migration syntax a -> m (Either DdlError a)
runMigrationSteps renderSyntax steps =
  runF steps finish step
  where finish x = pure (Right x)
        step (MigrationRunCommand up _ next) =
          do liftIO (putStrLn (renderSyntax up))
             runNoReturn up
             next

writeMigrationsTable :: IsSql92DdlCommandSyntax cmdSyntax =>
                        BeamMigrationBackend cmdSyntax beOptions -> beOptions -> IO ()
writeMigrationsTable BeamMigrationBackend {..} opts =
    do err <- backendTransact opts $
              runMigrationSteps backendRenderSyntax $
              migrationStepsToMigration migrationToolSchemaMigration

       case err of
         Left err -> hPutStrLn stderr ("Error writing migrations table: " ++ show err)
         Right _ -> pure ()

-- * Tool entry point

invokeMigrationTool :: (IsSql92DdlCommandSyntax cmdSyntax, IsSql92Syntax cmdSyntax, Sql92SanityCheck cmdSyntax ) =>
                       BeamMigrationBackend cmdSyntax beOptions -> BeamMigrationCommand beOptions
                    -> BeamMigrationSubcommand -> MigrationSteps cmdSyntax () -> IO ()
invokeMigrationTool be@(BeamMigrationBackend {..}) BeamMigrationCommand {..}  subcommand steps =
  case subcommand of
    ListMigrations ->
      do putStrLn "Registered migrations:"
         mapM_ (putStrLn . ("  - " ++) . T.unpack) (stepNames steps)
    WriteScript ->
      BL.putStrLn (backendRenderSteps steps)
    Init ->
      writeMigrationsTable be migrationCommandBackendOptions
    Status ->
      do let allMigrationNames = stepNames steps

         alreadyRun <- backendTransact migrationCommandBackendOptions $
                       runSelectReturningList $
                       select $
                       orderBy_ (\m -> asc_ (migrationRanAt m)) $
                       all_ (migrationDbMigrations migrationDb)

         case alreadyRun of
           Left err -> hPutStrLn stderr ("Could not run query: " ++ show err)
           Right alreadyRun  ->
             do let status = migrationStatus allMigrationNames alreadyRun
                    lastMigrationNumber = maximum (migrationNumber <$> migrationsStatusApplied status)
                    migrations = map (\m -> (MigrationApplied, migrationNumber m, migrationName m, Just (migrationRanAt m))) (migrationsStatusApplied status) ++
                                 case migrationsStatusFutureStatus status of
                                   MigrationsFutureStatusUpToDate -> []
                                   MigrationsFutureStatusNotYet nms ->
                                     zipWith (\num nm -> (MigrationScheduled, num, nm, Nothing)) [lastMigrationNumber+1..] nms
                                   MigrationsStatusDiverged divergedAt yetToRun unknown ->
                                     map (\m -> (MigrationUnknown, migrationNumber m, migrationName m, Just (migrationRanAt m))) unknown ++
                                     zipWith (\num nm -> (MigrationDiverged, num, nm, Nothing)) [lastMigrationNumber+1..] yetToRun
                case migrationsStatusFutureStatus status of
                  MigrationsFutureStatusUpToDate ->
                    putStrLn "Everything is up-to-date."
                  MigrationsFutureStatusNotYet {} ->
                    putStrLn "There are migrations to be run."
                  MigrationsStatusDiverged {} ->
                    putStrLn "There are migrations to be run, but it seems like someone else has modified the database in the meantime."

                let tbl = Table (Group SingleLine ([] :: [Header ()]))
                                (Group SingleLine [ Header "Number"
                                                  , Header "Name"
                                                  , Header "Ran At"
                                                  , Header "Status" ])
                                (map (\(sts, num, nm, ranAt) -> [show num, T.unpack nm, show ranAt, statusText sts]) migrations)

                    statusText MigrationDiverged = "Diverged"
                    statusText MigrationApplied  = "Applied"
                    statusText MigrationUnknown  = "Unknown"
                    statusText MigrationScheduled = "Scheduled"

                putStrLn ("Status is: " ++ show status)

                putStrLn $ render " " (const "") id id tbl



--    Up ->
--      do ensureMigrationsTable<|MERGE_RESOLUTION|>--- conflicted
+++ resolved
@@ -23,87 +23,8 @@
 
 import           System.IO
 
-<<<<<<< HEAD
---import Options.Applicative
-
--- * Options type
-
-data BeamMigrationCommand beOptions
-  = BeamMigrationCommand
-  { migrationCommandBackend        :: String
-  , migrationCommandMigrationModule :: String
-  , migrationCommandPackagePath    :: [String]
-  , migrationCommandBackendOptions :: beOptions }
-  deriving Show
-
-data BeamMigrationSubcommand
-  = WriteScript
-  | ListMigrations
-  | Init | Status
-  | Up
-  deriving Show
-
-data DdlError
-  = DdlError String
-  deriving Show
-
-data BeamMigrationBackend commandSyntax beOptions where
-  BeamMigrationBackend :: ( Show beOptions, MonadBeam commandSyntax be m
-                          , Sql92ReasonableMarshaller be ) =>
-                       { backendOptsParser :: Parser beOptions
-                       , backendProxy :: Proxy be
-                       , backendRenderSteps :: forall a. MigrationSteps commandSyntax a -> BL.ByteString
-                       , backendRenderSyntax :: commandSyntax -> String
-                       , backendTransact :: forall a. beOptions -> m a -> IO (Either DdlError a)
-                       } -> BeamMigrationBackend commandSyntax beOptions
-data SomeBeamMigrationBackend where
-  SomeBeamMigrationBackend :: ( Typeable commandSyntax, Typeable beOptions
-                              , IsSql92DdlCommandSyntax commandSyntax
-                              , IsSql92Syntax commandSyntax
-                              , Sql92SanityCheck commandSyntax ) =>
-                              BeamMigrationBackend commandSyntax beOptions
-                           -> SomeBeamMigrationBackend
-
-migrationCommandArgParser :: Parser beOptions -> Parser (BeamMigrationCommand beOptions)
-migrationCommandArgParser beOptions =
-  BeamMigrationCommand <$> strOption (long "backend" <> metavar "BACKEND" <> help "Module to load for migration backend. Must be given first")
-                       <*> strOption (long "migration" <> short 'M' <> metavar "MIGRATIONMODULE" <> help "Module containing migration steps")
-                       <*> many (strOption (long "package-path" <> short 'P' <> metavar "PACKAGEPATH" <> help "Additional GHC package paths"))
-                       <*> beOptions
-
-subcommandParser :: Parser BeamMigrationSubcommand
-subcommandParser = subparser (command "write-script" writeScriptCommand <> help "Write the entire set of migrations as one script") <|>
-                   subparser (command "list-migrations" listMigrationsCommand <> help "List all discovered migrations") <|>
-                   subparser (command "init" initCommand <> help "Initialize the database for running migrations") <|>
-                   subparser (command "status" statusCommand <> help "Display status of applied migrations")
-  where
-    writeScriptCommand =
-      info (writeScriptArgParser <**> helper) (fullDesc <> progDesc "Write a migration script for the given migrations")
-    listMigrationsCommand =
-      info (listMigrationsArgParser <**> helper) (fullDesc <> progDesc "List all discovered migrations")
-    initCommand =
-      info (initArgParser <**> helper) (fullDesc <> progDesc "Initialize the given database for running migrations")
-    statusCommand =
-      info (statusArgParser <**> helper) (fullDesc <> progDesc "Display status of applied migrations")
-
-    writeScriptArgParser    = pure WriteScript
-    listMigrationsArgParser = pure ListMigrations
-    initArgParser = pure Init
-    statusArgParser = pure Status
-
-migrationCommandOptions :: Parser beOptions -> ParserInfo (BeamMigrationCommand beOptions)
-migrationCommandOptions beOptions =
-  info (migrationCommandArgParser beOptions <**> helper)
-       (fullDesc <> progDesc "Beam schema migration tool" <> header "beam-migrate -- migrate database schemas for various beam backends")
-
-migrationCommandAndSubcommandOptions :: Parser beOptions -> ParserInfo (BeamMigrationCommand beOptions, BeamMigrationSubcommand)
-migrationCommandAndSubcommandOptions beOptions =
-  info (((,) <$> migrationCommandArgParser beOptions <*> subcommandParser) <**> helper)
-       (fullDesc <> progDesc "Beam schema migration tool" <> header "beam-migrate -- migrate database schemas for various beam backends")
-=======
 import           Text.Tabular
 import           Text.Tabular.SimpleText
->>>>>>> 21fdcd6d
 
 -- * Migration table creation script
 
