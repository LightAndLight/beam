{-# LANGUAGE ConstraintKinds #-}
{-# LANGUAGE UndecidableInstances #-}

-- | Support for defaulting checked tables
module Database.Beam.Migrate.Generics.Tables
  ( -- * Field data type defaulting
    HasDefaultSqlDataType(..)

  -- * Internal
  , GMigratableTableSettings(..)

  , HasNullableConstraint, NullableStatus
  ) where

import Database.Beam
import Database.Beam.Backend.SQL

import Database.Beam.Migrate.Types.Predicates
import Database.Beam.Migrate.SQL.Types
import Database.Beam.Migrate.SQL.SQL92
import Database.Beam.Migrate.Checks

import Control.Applicative (Const(..))

import Data.Proxy
import Data.Text (Text)
import Data.Scientific (Scientific)
import Data.Time.Calendar (Day)
import Data.Time (TimeOfDay)
import Data.Int
import Data.Word

import GHC.Generics

class BeamMigrateSqlBackend be => GMigratableTableSettings be (i :: * -> *) fieldCheck where
  gDefaultTblSettingsChecks :: Proxy be -> Proxy i -> Bool -> fieldCheck ()

instance (BeamMigrateSqlBackend be, GMigratableTableSettings be xId fieldCheckId) =>
  GMigratableTableSettings be (M1 t s xId) (M1 t s fieldCheckId) where
  gDefaultTblSettingsChecks be Proxy embedded =
    M1 (gDefaultTblSettingsChecks be (Proxy @xId) embedded)

instance ( BeamMigrateSqlBackend be
         , GMigratableTableSettings be aId aFieldCheck
         , GMigratableTableSettings be bId bFieldCheck ) =>
  GMigratableTableSettings be (aId :*: bId) (aFieldCheck :*: bFieldCheck) where
  gDefaultTblSettingsChecks be Proxy embedded =
    gDefaultTblSettingsChecks be (Proxy @aId) embedded :*:
    gDefaultTblSettingsChecks be (Proxy @bId) embedded

instance ( HasDefaultSqlDataType be haskTy
         , HasNullableConstraint (NullableStatus haskTy) be

         , Typeable be, BeamMigrateSqlBackend be ) =>
  GMigratableTableSettings be (Rec0 haskTy) (Rec0 (Const [FieldCheck] haskTy)) where

  gDefaultTblSettingsChecks _ _ embedded =
    K1 (Const (nullableConstraint (Proxy @(NullableStatus haskTy)) (Proxy @be) ++
               defaultSqlDataTypeConstraints (Proxy @haskTy) (Proxy @be) embedded ++
               [ FieldCheck (\tblNm nm -> p (TableHasColumn tblNm nm (defaultSqlDataType (Proxy @haskTy) (Proxy @be) embedded)
                                              :: TableHasColumn be )) ]))

instance ( Generic (embeddedTbl (Const [FieldCheck]))
         , BeamMigrateSqlBackend be
         , GMigratableTableSettings be (Rep (embeddedTbl Identity)) (Rep (embeddedTbl (Const [FieldCheck]))) ) =>
  GMigratableTableSettings be (Rec0 (embeddedTbl Identity)) (Rec0 (embeddedTbl (Const [FieldCheck]))) where

  gDefaultTblSettingsChecks be _ _ =
    K1 (to (gDefaultTblSettingsChecks be (Proxy :: Proxy (Rep (embeddedTbl Identity))) True))

instance ( Generic (embeddedTbl (Nullable (Const [FieldCheck])))
         , BeamMigrateSqlBackend be
         , GMigratableTableSettings be (Rep (embeddedTbl (Nullable Identity))) (Rep (embeddedTbl (Nullable (Const [FieldCheck])))) ) =>
  GMigratableTableSettings be (Rec0 (embeddedTbl (Nullable Identity))) (Rec0 (embeddedTbl (Nullable (Const [FieldCheck])))) where

  gDefaultTblSettingsChecks be _ _ =
    K1 (to (gDefaultTblSettingsChecks be (Proxy :: Proxy (Rep (embeddedTbl (Nullable Identity)))) True))

-- * Nullability check

type family NullableStatus (x :: *) :: Bool where
  NullableStatus (Maybe x) = 'True
  NullableStatus x = 'False

class BeamMigrateSqlBackend be => HasNullableConstraint (x :: Bool) be where
  nullableConstraint :: Proxy x -> Proxy be -> [ FieldCheck ]

instance ( Typeable be, BeamMigrateSqlBackend be ) =>
  HasNullableConstraint 'False be where
  nullableConstraint _ _ =
    let c = constraintDefinitionSyntax Nothing notNullConstraintSyntax Nothing
    in [ FieldCheck $ \tblNm colNm -> p (TableColumnHasConstraint tblNm colNm c :: TableColumnHasConstraint be) ]
instance BeamMigrateSqlBackend be =>
  HasNullableConstraint 'True be where
  nullableConstraint _ _ = []

-- * Default data types

-- | Used to define a default SQL data type for a haskell type in a particular
-- backend, as well as any constraints that are needed
--
-- Beam defines instances for several standard SQL types, which are
-- polymorphic over any standard data type syntax. Backends or
-- extensions which provide custom types should instantiate instances
-- of this class for any types they provide for which they would like
-- checked schema migrations
class BeamMigrateSqlBackend be => HasDefaultSqlDataType be ty where

  -- | Provide a data type for the given type
  defaultSqlDataType :: Proxy ty       -- ^ Concrete representation of the type
                     -> Proxy be       -- ^ Concrete representation of the backend
                     -> Bool           -- ^ 'True' if this field is in an embedded
                                       --   key or table, 'False' otherwise
                     -> BeamSqlBackendDataTypeSyntax be

  -- | Provide arbitrary constraints on a field of the requested type. See
  -- 'FieldCheck' for more information on the formatting of constraints.
  defaultSqlDataTypeConstraints
    :: Proxy ty -- ^ Concrete representation of the type
    -> Proxy be -- ^ Concrete representation of the backend
    -> Bool     -- ^ 'True' if this field is embedded in a
                --   foreign key, 'False' otherwise. For
                --   example, @SERIAL@ types in postgres get a
                --   @DEFAULT@ constraint, but @SERIAL@ types in
                --   a foreign key do not.
    -> [ FieldCheck ]
  defaultSqlDataTypeConstraints _ _ _ = []

instance (BeamMigrateSqlBackend be, HasDefaultSqlDataType be ty) =>
  HasDefaultSqlDataType be (Maybe ty) where
  defaultSqlDataType _ = defaultSqlDataType (Proxy @ty)
  defaultSqlDataTypeConstraints _ = defaultSqlDataTypeConstraints (Proxy @ty)

-- TODO Not sure if individual databases will want to customize these types

instance BeamMigrateSqlBackend be => HasDefaultSqlDataType be Int where
  defaultSqlDataType _ _ _ = intType
instance BeamMigrateSqlBackend be => HasDefaultSqlDataType be Int32 where
  defaultSqlDataType _ _ _ = intType
instance BeamMigrateSqlBackend be => HasDefaultSqlDataType be Int16 where
  defaultSqlDataType _ _ _ = intType
instance ( BeamMigrateSqlBackend be, BeamSqlT071Backend be ) => HasDefaultSqlDataType be Int64 where
    defaultSqlDataType _ _ _ = bigIntType

instance BeamMigrateSqlBackend be => HasDefaultSqlDataType be Word where
  defaultSqlDataType _ _ _ = numericType (Just (10, Nothing))

instance BeamMigrateSqlBackend be => HasDefaultSqlDataType be Word16 where
  defaultSqlDataType _ _ _ = numericType (Just (5, Nothing))
instance BeamMigrateSqlBackend be => HasDefaultSqlDataType be Word32 where
  defaultSqlDataType _ _ _ = numericType (Just (10, Nothing))
instance BeamMigrateSqlBackend be => HasDefaultSqlDataType be Word64 where
  defaultSqlDataType _ _ _ = numericType (Just (20, Nothing))

instance BeamMigrateSqlBackend be => HasDefaultSqlDataType be Text where
  defaultSqlDataType _ _ _ = varCharType Nothing Nothing
instance BeamMigrateSqlBackend be => HasDefaultSqlDataType be SqlBitString where
  defaultSqlDataType _ _ _ = varBitType Nothing

instance BeamMigrateSqlBackend be => HasDefaultSqlDataType be Double where
<<<<<<< HEAD
  defaultSqlDataType _ _ _ = realType
=======
  defaultSqlDataType _ _ _ = doubleType
instance BeamMigrateSqlBackend be => HasDefaultSqlDataTypeConstraints be Double
>>>>>>> 18e139c5
instance BeamMigrateSqlBackend be => HasDefaultSqlDataType be Scientific where
  defaultSqlDataType _ _ _ = numericType (Just (20, Just 10))

instance BeamMigrateSqlBackend be => HasDefaultSqlDataType be Day where
  defaultSqlDataType _ _ _ = dateType

instance BeamMigrateSqlBackend be => HasDefaultSqlDataType be TimeOfDay where
  defaultSqlDataType _ _ _ = timeType Nothing False

instance BeamMigrateSql99Backend be => HasDefaultSqlDataType be Bool where
  defaultSqlDataType _ _ _ = booleanType<|MERGE_RESOLUTION|>--- conflicted
+++ resolved
@@ -158,12 +158,8 @@
   defaultSqlDataType _ _ _ = varBitType Nothing
 
 instance BeamMigrateSqlBackend be => HasDefaultSqlDataType be Double where
-<<<<<<< HEAD
-  defaultSqlDataType _ _ _ = realType
-=======
   defaultSqlDataType _ _ _ = doubleType
-instance BeamMigrateSqlBackend be => HasDefaultSqlDataTypeConstraints be Double
->>>>>>> 18e139c5
+
 instance BeamMigrateSqlBackend be => HasDefaultSqlDataType be Scientific where
   defaultSqlDataType _ _ _ = numericType (Just (20, Just 10))
 
