{-# OPTIONS_GHC -fno-warn-orphans #-}

{-# LANGUAGE LambdaCase #-}
{-# LANGUAGE ConstraintKinds #-}
{-# LANGUAGE GeneralizedNewtypeDeriving #-}
{-# LANGUAGE DeriveFunctor #-}
{-# LANGUAGE StandaloneDeriving #-}
{-# LANGUAGE GADTs #-}
{-# LANGUAGE FlexibleContexts #-}
{-# LANGUAGE MultiParamTypeClasses #-}
{-# LANGUAGE OverloadedStrings #-}
{-# LANGUAGE CPP #-}

module Database.Beam.Postgres.Connection
  ( PgRowReadError(..), PgError(..)
  , Pg(..), PgF(..)

  , runBeamPostgres, runBeamPostgresDebug

  , pgRenderSyntax, runPgRowReader, getFields

  , withPgDebug

  , postgresUriSyntax ) where

import           Control.Exception (Exception, throwIO)
import           Control.Monad.Free.Church
import           Control.Monad.IO.Class

import           Database.Beam hiding (runDelete, runUpdate, runInsert, insert)
import           Database.Beam.Backend.SQL
import           Database.Beam.Backend.SQL.BeamExtensions
import           Database.Beam.Backend.Types
import           Database.Beam.Backend.URI
import           Database.Beam.Query.Types (QGenExpr(..))
import           Database.Beam.Schema.Tables

import           Database.Beam.Postgres.Syntax
import           Database.Beam.Postgres.Full
import           Database.Beam.Postgres.Types

import qualified Database.PostgreSQL.LibPQ as Pg hiding
  (Connection, escapeStringConn, escapeIdentifier, escapeByteaConn, exec)
import qualified Database.PostgreSQL.Simple as Pg
import qualified Database.PostgreSQL.Simple.FromField as Pg
import qualified Database.PostgreSQL.Simple.Internal as Pg
  ( Field(..), RowParser(..)
  , escapeStringConn, escapeIdentifier, escapeByteaConn
  , exec, throwResultError )
import qualified Database.PostgreSQL.Simple.Internal as PgI
import qualified Database.PostgreSQL.Simple.Ok as Pg
import qualified Database.PostgreSQL.Simple.Types as Pg (Null(..), Query(..))

import           Control.Monad.Reader
import           Control.Monad.State

import           Data.ByteString (ByteString)
import           Data.ByteString.Builder (toLazyByteString, byteString)
import qualified Data.ByteString.Lazy as BL
import           Data.Proxy
import           Data.String
import qualified Data.Text as T
import           Data.Text.Encoding (decodeUtf8)
#if !MIN_VERSION_base(4, 11, 0)
import           Data.Semigroup
#endif

import           Foreign.C.Types

import           Network.URI (uriToString)

-- | Errors that may arise while using the 'Pg' monad.
data PgError
  = PgRowParseError PgRowReadError
  | PgInternalError String
  deriving Show
instance Exception PgError

data PgStream a = PgStreamDone     (Either PgError a)
                | PgStreamContinue (Maybe PgI.Row -> IO (PgStream a))

-- | 'BeamURIOpeners' for the standard @postgresql:@ URI scheme. See the
-- postgres documentation for more details on the formatting. See documentation
-- for 'BeamURIOpeners' for more information on how to use this with beam
<<<<<<< HEAD
postgresUriSyntax :: c Postgres Pg.Connection Pg
=======
postgresUriSyntax :: c Pg.Connection Pg
>>>>>>> c12c7de0
                  -> BeamURIOpeners c
postgresUriSyntax =
    mkUriOpener runBeamPostgres "postgresql:"
        (\uri -> do
            let pgConnStr = fromString (uriToString id uri "")
            hdl <- Pg.connectPostgreSQL pgConnStr
            pure (hdl, Pg.close hdl))

-- * Syntax rendering

pgRenderSyntax ::
  Pg.Connection -> PgSyntax -> IO ByteString
pgRenderSyntax conn (PgSyntax mkQuery) =
  renderBuilder <$> runF mkQuery finish step mempty
  where
    renderBuilder = BL.toStrict . toLazyByteString

    step (EmitBuilder b next) a = next (a <> b)
    step (EmitByteString b next) a = next (a <> byteString b)
    step (EscapeString b next) a = do
      res <- wrapError "EscapeString" (Pg.escapeStringConn conn b)
      next (a <> byteString res)
    step (EscapeBytea b next) a = do
      res <- wrapError "EscapeBytea" (Pg.escapeByteaConn conn b)
      next (a <> byteString res)
    step (EscapeIdentifier b next) a = do
      res <- wrapError "EscapeIdentifier" (Pg.escapeIdentifier conn b)
      next (a <> byteString res)

    finish _ = pure

    wrapError step' go = do
      res <- go
      case res of
        Right res' -> pure res'
        Left res' -> fail (step' <> ": " <> show res')

-- * Run row readers

-- | An error that may occur while parsing a row
data PgRowReadError
    = PgRowReadNoMoreColumns !CInt !CInt
      -- ^ We attempted to read more columns than postgres returned. First
      -- argument is the zero-based index of the column we attempted to read,
      -- and the second is the total number of columns
    | PgRowCouldNotParseField !CInt
      -- ^ There was an error while parsing the field. The first argument gives
      -- the zero-based index of the column that could not have been
      -- parsed. This is usually caused by your Haskell schema type being
      -- incompatible with the one in the database.
    deriving Show

instance Exception PgRowReadError

getFields :: Pg.Result -> IO [Pg.Field]
getFields res = do
  Pg.Col colCount <- Pg.nfields res

  let getField col =
        Pg.Field res (Pg.Col col) <$> Pg.ftype res (Pg.Col col)

  mapM getField [0..colCount - 1]

runPgRowReader ::
  Pg.Connection -> Pg.Row -> Pg.Result -> [Pg.Field] -> FromBackendRowM Postgres a -> IO (Either PgRowReadError a)
runPgRowReader conn rowIdx res fields readRow =
  Pg.nfields res >>= \(Pg.Col colCount) ->
  runF readRow finish step 0 colCount fields
  where
    step (ParseOneField _) curCol colCount [] = pure (Left (PgRowReadNoMoreColumns curCol colCount))
    step (ParseOneField _) curCol colCount _
      | curCol >= colCount = pure (Left (PgRowReadNoMoreColumns curCol colCount))
    step (ParseOneField next) curCol colCount remainingFields =
      let next' Nothing _ _ _ = pure (Left (PgRowCouldNotParseField curCol))
          next' (Just {}) _ _ [] = fail "Internal error"
          next' (Just x) curCol' colCount' (_:remainingFields') = next x (curCol' + 1) colCount' remainingFields'
      in step (PeekField next') curCol colCount remainingFields

    step (PeekField next) curCol colCount [] = next Nothing curCol colCount []
    step (PeekField next) curCol colCount remainingFields
      | curCol >= colCount = next Nothing curCol colCount remainingFields
    step (PeekField next) curCol colCount remainingFields@(field:_) =
      do fieldValue <- Pg.getvalue res rowIdx (Pg.Col curCol)
         res' <- Pg.runConversion (Pg.fromField field fieldValue) conn
         case res' of
           Pg.Errors {} -> next Nothing curCol colCount remainingFields
           Pg.Ok x -> next (Just x) curCol colCount remainingFields

    step (CheckNextNNull n next) curCol colCount remainingFields =
      doCheckNextN (fromIntegral n) (curCol :: CInt) (colCount :: CInt) remainingFields >>= \yes ->
      next yes (curCol + if yes then fromIntegral n else 0) colCount (if yes then drop (fromIntegral n) remainingFields else remainingFields)

    doCheckNextN 0 _ _ _ = pure False
    doCheckNextN n curCol colCount remainingFields
      | curCol + n > colCount = pure False
      | otherwise =
        let fieldsInQuestion = zip [curCol..] (take (fromIntegral n) remainingFields)
        in readAndCheck fieldsInQuestion

    readAndCheck [] = pure True
    readAndCheck ((i, field):xs) =
      do fieldValue <- Pg.getvalue res rowIdx (Pg.Col i)
         res' <- Pg.runConversion (Pg.fromField field fieldValue) conn
         case res' of
           Pg.Errors _ -> pure False
           Pg.Ok Pg.Null -> readAndCheck xs

    finish x _ _ _ = pure (Right x)

withPgDebug :: (String -> IO ()) -> Pg.Connection -> Pg a -> IO (Either PgError a)
withPgDebug dbg conn (Pg action) =
  let finish x = pure (Right x)
      step (PgLiftIO io next) = io >>= next
      step (PgLiftWithHandle withConn next) = withConn conn >>= next
      step (PgFetchNext next) = next Nothing
      step (PgRunReturning (PgCommandSyntax PgCommandTypeQuery syntax)
                           (mkProcess :: Pg (Maybe x) -> Pg a')
                           next) =
        do query <- pgRenderSyntax conn syntax
           let Pg process = mkProcess (Pg (liftF (PgFetchNext id)))
           dbg (T.unpack (decodeUtf8 query))
           action' <- runF process finishProcess stepProcess Nothing
           case action' of
             PgStreamDone (Right x) -> Pg.execute_ conn (Pg.Query query) >> next x
             PgStreamDone (Left err) -> pure (Left err)
             PgStreamContinue nextStream ->
               let finishUp (PgStreamDone (Right x)) = next x
                   finishUp (PgStreamDone (Left err)) = pure (Left err)
                   finishUp (PgStreamContinue next') = next' Nothing >>= finishUp

                   columnCount = fromIntegral $ valuesNeeded (Proxy @Postgres) (Proxy @x)
               in Pg.foldWith_ (Pg.RP (put columnCount >> ask)) conn (Pg.Query query) (PgStreamContinue nextStream) runConsumer >>= finishUp
      step (PgRunReturning (PgCommandSyntax PgCommandTypeDataUpdateReturning syntax) mkProcess next) =
        do query <- pgRenderSyntax conn syntax
           dbg (T.unpack (decodeUtf8 query))

           res <- Pg.exec conn query
           sts <- Pg.resultStatus res
           case sts of
             Pg.TuplesOk -> do
               let Pg process = mkProcess (Pg (liftF (PgFetchNext id)))
               runF process (\x _ -> Pg.unsafeFreeResult res >> next x) (stepReturningList res) 0
             _ -> Pg.throwResultError "No tuples returned to Postgres update/insert returning"
                                      res sts
      step (PgRunReturning (PgCommandSyntax _ syntax) mkProcess next) =
        do query <- pgRenderSyntax conn syntax
           dbg (T.unpack (decodeUtf8 query))
           _ <- Pg.execute_ conn (Pg.Query query)

           let Pg process = mkProcess (Pg (liftF (PgFetchNext id)))
           runF process next stepReturningNone

      stepReturningNone :: forall a. PgF (IO (Either PgError a)) -> IO (Either PgError a)
      stepReturningNone (PgLiftIO action' next) = action' >>= next
      stepReturningNone (PgLiftWithHandle withConn next) = withConn conn >>= next
      stepReturningNone (PgFetchNext next) = next Nothing
      stepReturningNone (PgRunReturning _ _ _) = pure (Left (PgInternalError "Nested queries not allowed"))

      stepReturningList :: forall a. Pg.Result -> PgF (CInt -> IO (Either PgError a)) -> CInt -> IO (Either PgError a)
      stepReturningList _   (PgLiftIO action' next) rowIdx = action' >>= \x -> next x rowIdx
      stepReturningList res (PgFetchNext next) rowIdx =
        do fields <- getFields res
           Pg.Row rowCount <- Pg.ntuples res
           if rowIdx >= rowCount
             then next Nothing rowIdx
             else runPgRowReader conn (Pg.Row rowIdx) res fields fromBackendRow >>= \case
                    Left err -> pure (Left (PgRowParseError err))
                    Right r -> next (Just r) (rowIdx + 1)
      stepReturningList _   (PgRunReturning _ _ _) _ = pure (Left (PgInternalError "Nested queries not allowed"))
      stepReturningList _   (PgLiftWithHandle {}) _ = pure (Left (PgInternalError "Nested queries not allowed"))

      finishProcess :: forall a. a -> Maybe PgI.Row -> IO (PgStream a)
      finishProcess x _ = pure (PgStreamDone (Right x))

      stepProcess :: forall a. PgF (Maybe PgI.Row -> IO (PgStream a)) -> Maybe PgI.Row -> IO (PgStream a)
      stepProcess (PgLiftIO action' next) row = action' >>= flip next row
      stepProcess (PgFetchNext next) Nothing =
        pure . PgStreamContinue $ \res ->
        case res of
          Nothing -> next Nothing Nothing
          Just (PgI.Row rowIdx res') ->
            getFields res' >>= \fields ->
            runPgRowReader conn rowIdx res' fields fromBackendRow >>= \case
              Left err -> pure (PgStreamDone (Left (PgRowParseError err)))
              Right r -> next r Nothing
      stepProcess (PgFetchNext next) (Just (PgI.Row rowIdx res)) =
        getFields res >>= \fields ->
        runPgRowReader conn rowIdx res fields fromBackendRow >>= \case
          Left err -> pure (PgStreamDone (Left (PgRowParseError err)))
          Right r -> pure (PgStreamContinue (next (Just r)))
      stepProcess (PgRunReturning _ _ _) _ = pure (PgStreamDone (Left (PgInternalError "Nested queries not allowed")))
      stepProcess (PgLiftWithHandle _ _) _ = pure (PgStreamDone (Left (PgInternalError "Nested queries not allowed")))

      runConsumer :: forall a. PgStream a -> PgI.Row -> IO (PgStream a)
      runConsumer s@(PgStreamDone {}) _ = pure s
      runConsumer (PgStreamContinue next) row = next (Just row)
  in runF action finish step

-- * Beam Monad class

data PgF next where
    PgLiftIO :: IO a -> (a -> next) -> PgF next
    PgRunReturning ::
        FromBackendRow Postgres x =>
        PgCommandSyntax -> (Pg (Maybe x) -> Pg a) -> (a -> next) -> PgF next
    PgFetchNext ::
        FromBackendRow Postgres x =>
        (Maybe x -> next) -> PgF next
    PgLiftWithHandle :: (Pg.Connection -> IO a) -> (a -> next) -> PgF next
deriving instance Functor PgF

-- | 'MonadBeam' in which we can run Postgres commands. See the documentation
-- for 'MonadBeam' on examples of how to use.
--
-- @beam-postgres@ also provides functions that let you run queries without
-- 'MonadBeam'. These functions may be more efficient and offer a conduit
-- API. See "Database.Beam.Postgres.Conduit" for more information.
newtype Pg a = Pg { runPg :: F PgF a }
    deriving (Monad, Applicative, Functor, MonadFree PgF)

instance MonadIO Pg where
    liftIO x = liftF (PgLiftIO x id)

runBeamPostgresDebug :: (String -> IO ()) -> Pg.Connection -> Pg a -> IO a
runBeamPostgresDebug dbg conn action =
    withPgDebug dbg conn action >>= either throwIO pure

runBeamPostgres :: Pg.Connection -> Pg a -> IO a
runBeamPostgres = runBeamPostgresDebug (\_ -> pure ())

<<<<<<< HEAD
instance MonadBeam Postgres Pg.Connection Pg where
    withDatabase = runBeamPostgres
    withDatabaseDebug = runBeamPostgresDebug

    runReturningMany cmd consume =
        liftF (PgRunReturning cmd consume id)

instance MonadBeamInsertReturning Postgres Pg.Connection Pg where
=======
instance MonadBeam PgCommandSyntax Postgres Pg where
    runReturningMany cmd consume =
        liftF (PgRunReturning cmd consume id)

instance MonadBeamInsertReturning PgCommandSyntax Postgres Pg where
>>>>>>> c12c7de0
    runInsertReturningList tbl values = do
        let insertReturningCmd' =
                insertReturning tbl values onConflictDefault
                                (Just (changeBeamRep (\(Columnar' (QExpr s) :: Columnar' (QExpr Postgres PostgresInaccessible) ty) ->
                                                              Columnar' (QExpr s) :: Columnar' (QExpr Postgres ()) ty)))

        -- Make savepoint
        case insertReturningCmd' of
          PgInsertReturningEmpty ->
            pure []
          PgInsertReturning insertReturningCmd ->
            runReturningList (PgCommandSyntax PgCommandTypeDataUpdateReturning insertReturningCmd)

<<<<<<< HEAD
instance MonadBeamUpdateReturning Postgres Pg.Connection Pg where
=======
instance MonadBeamUpdateReturning PgCommandSyntax Postgres Pg where
>>>>>>> c12c7de0
    runUpdateReturningList tbl mkAssignments mkWhere = do
        let updateReturningCmd' =
                updateReturning tbl mkAssignments mkWhere
                                (changeBeamRep (\(Columnar' (QExpr s) :: Columnar' (QExpr Postgres PostgresInaccessible) ty) ->
                                                        Columnar' (QExpr s) :: Columnar' (QExpr Postgres ()) ty))

        case updateReturningCmd' of
          PgUpdateReturningEmpty ->
            pure []
          PgUpdateReturning updateReturningCmd ->
            runReturningList (PgCommandSyntax PgCommandTypeDataUpdateReturning updateReturningCmd)

<<<<<<< HEAD
instance MonadBeamDeleteReturning Postgres Pg.Connection Pg where
=======
instance MonadBeamDeleteReturning PgCommandSyntax Postgres Pg where
>>>>>>> c12c7de0
    runDeleteReturningList tbl mkWhere = do
        let PgDeleteReturning deleteReturningCmd =
                deleteReturning tbl mkWhere
                                (changeBeamRep (\(Columnar' (QExpr s) :: Columnar' (QExpr Postgres PostgresInaccessible) ty) ->
                                                        Columnar' (QExpr s) :: Columnar' (QExpr Postgres ()) ty))

        runReturningList (PgCommandSyntax PgCommandTypeDataUpdateReturning deleteReturningCmd)<|MERGE_RESOLUTION|>--- conflicted
+++ resolved
@@ -28,7 +28,6 @@
 import           Control.Monad.IO.Class
 
 import           Database.Beam hiding (runDelete, runUpdate, runInsert, insert)
-import           Database.Beam.Backend.SQL
 import           Database.Beam.Backend.SQL.BeamExtensions
 import           Database.Beam.Backend.Types
 import           Database.Beam.Backend.URI
@@ -82,11 +81,7 @@
 -- | 'BeamURIOpeners' for the standard @postgresql:@ URI scheme. See the
 -- postgres documentation for more details on the formatting. See documentation
 -- for 'BeamURIOpeners' for more information on how to use this with beam
-<<<<<<< HEAD
 postgresUriSyntax :: c Postgres Pg.Connection Pg
-=======
-postgresUriSyntax :: c Pg.Connection Pg
->>>>>>> c12c7de0
                   -> BeamURIOpeners c
 postgresUriSyntax =
     mkUriOpener runBeamPostgres "postgresql:"
@@ -317,22 +312,11 @@
 runBeamPostgres :: Pg.Connection -> Pg a -> IO a
 runBeamPostgres = runBeamPostgresDebug (\_ -> pure ())
 
-<<<<<<< HEAD
-instance MonadBeam Postgres Pg.Connection Pg where
-    withDatabase = runBeamPostgres
-    withDatabaseDebug = runBeamPostgresDebug
-
+instance MonadBeam Postgres Pg where
     runReturningMany cmd consume =
         liftF (PgRunReturning cmd consume id)
 
-instance MonadBeamInsertReturning Postgres Pg.Connection Pg where
-=======
-instance MonadBeam PgCommandSyntax Postgres Pg where
-    runReturningMany cmd consume =
-        liftF (PgRunReturning cmd consume id)
-
-instance MonadBeamInsertReturning PgCommandSyntax Postgres Pg where
->>>>>>> c12c7de0
+instance MonadBeamInsertReturning Postgres Pg where
     runInsertReturningList tbl values = do
         let insertReturningCmd' =
                 insertReturning tbl values onConflictDefault
@@ -346,11 +330,7 @@
           PgInsertReturning insertReturningCmd ->
             runReturningList (PgCommandSyntax PgCommandTypeDataUpdateReturning insertReturningCmd)
 
-<<<<<<< HEAD
-instance MonadBeamUpdateReturning Postgres Pg.Connection Pg where
-=======
-instance MonadBeamUpdateReturning PgCommandSyntax Postgres Pg where
->>>>>>> c12c7de0
+instance MonadBeamUpdateReturning Postgres Pg where
     runUpdateReturningList tbl mkAssignments mkWhere = do
         let updateReturningCmd' =
                 updateReturning tbl mkAssignments mkWhere
@@ -363,11 +343,7 @@
           PgUpdateReturning updateReturningCmd ->
             runReturningList (PgCommandSyntax PgCommandTypeDataUpdateReturning updateReturningCmd)
 
-<<<<<<< HEAD
-instance MonadBeamDeleteReturning Postgres Pg.Connection Pg where
-=======
-instance MonadBeamDeleteReturning PgCommandSyntax Postgres Pg where
->>>>>>> c12c7de0
+instance MonadBeamDeleteReturning Postgres Pg where
     runDeleteReturningList tbl mkWhere = do
         let PgDeleteReturning deleteReturningCmd =
                 deleteReturning tbl mkWhere
