name:                 beam-postgres
version:              0.1.0.0
synopsis:             Connection layer between beam and postgres
description:          
homepage:             http://travis.athougies.net/projects/beam.html
license:              MIT
license-file:         LICENSE
author:               Travis Athougies
maintainer:           travis@athougies.net
category:             Database
build-type:           Simple
cabal-version:        >=1.18
bug-reports:          https://github.com/tathougies/issues

library
  exposed-modules:    Database.Beam.Postgres
  other-modules:      Database.Beam.Postgres.Syntax
                      Database.Beam.Postgres.Types
                      Database.Beam.Postgres.Connection
  build-depends:      base >=4.7 && <5.0, beam-core, text, bytestring, postgresql-libpq,
<<<<<<< HEAD
                      postgresql-simple, attoparsec, free, time, mtl
  default-language:   Haskell2010
  default-extensions: ScopedTypeVariables, OverloadedStrings, MultiParamTypeClasses, RankNTypes, FlexibleInstances,
                      DeriveDataTypeable, DeriveGeneric, StandaloneDeriving, TypeFamilies, GADTs, OverloadedStrings,
                      CPP, FlexibleContexts
=======
                      postgresql-simple, attoparsec, free, time, conduit
  default-language:   Haskell2010
  default-extensions: ScopedTypeVariables, OverloadedStrings, MultiParamTypeClasses, RankNTypes, FlexibleInstances,
                      DeriveDataTypeable, DeriveGeneric, StandaloneDeriving, TypeFamilies, GADTs, OverloadedStrings,
                      CPP, TypeApplications                                                                            
>>>>>>> d875ae3f
<|MERGE_RESOLUTION|>--- conflicted
+++ resolved
@@ -18,16 +18,9 @@
                       Database.Beam.Postgres.Types
                       Database.Beam.Postgres.Connection
   build-depends:      base >=4.7 && <5.0, beam-core, text, bytestring, postgresql-libpq,
-<<<<<<< HEAD
-                      postgresql-simple, attoparsec, free, time, mtl
+                      postgresql-simple, attoparsec, free, time, mtl, conduit
+  default-language:   Haskell2010
   default-language:   Haskell2010
   default-extensions: ScopedTypeVariables, OverloadedStrings, MultiParamTypeClasses, RankNTypes, FlexibleInstances,
                       DeriveDataTypeable, DeriveGeneric, StandaloneDeriving, TypeFamilies, GADTs, OverloadedStrings,
-                      CPP, FlexibleContexts
-=======
-                      postgresql-simple, attoparsec, free, time, conduit
-  default-language:   Haskell2010
-  default-extensions: ScopedTypeVariables, OverloadedStrings, MultiParamTypeClasses, RankNTypes, FlexibleInstances,
-                      DeriveDataTypeable, DeriveGeneric, StandaloneDeriving, TypeFamilies, GADTs, OverloadedStrings,
-                      CPP, TypeApplications                                                                            
->>>>>>> d875ae3f
+                      CPP, TypeApplications, FlexibleContexts
