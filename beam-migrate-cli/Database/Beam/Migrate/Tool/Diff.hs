module Database.Beam.Migrate.Tool.Diff where

import           Database.Beam
import           Database.Beam.Migrate hiding (timestamp)
import           Database.Beam.Migrate.Backend
import           Database.Beam.Migrate.Log
import           Database.Beam.Migrate.Tool.Backend
import           Database.Beam.Migrate.Tool.CmdLine
import           Database.Beam.Migrate.Tool.Registry

import           Control.Exception
import           Control.Monad

import qualified Data.HashSet as HS

import           Data.Text (Text)
import qualified Data.Text as T
import           Data.UUID (UUID)

import           Text.Read

data NoRecordedSchemas = NoRecordedSchemas
  deriving Show
instance Exception NoRecordedSchemas

data CouldNotFetchLog = CouldNotFetchLog DdlError
  deriving Show
instance Exception CouldNotFetchLog

data CouldNotFetchConstraints = CouldNotFetchConstraints DdlError
  deriving Show
instance Exception CouldNotFetchConstraints

data PredicateDiff
  = PredicateDiff
  { predicateDiffExpected :: HS.HashSet SomeDatabasePredicate
  , predicateDiffActual :: HS.HashSet SomeDatabasePredicate
  } deriving Show

predicateDiffMissing, predicateDiffExtra :: PredicateDiff -> HS.HashSet SomeDatabasePredicate
predicateDiffMissing (PredicateDiff expected actual) =
  expected `HS.difference` actual
predicateDiffExtra (PredicateDiff expected actual) =
  actual `HS.difference` expected

genDiff :: MigrateCmdLine -> MigrationRegistry
        -> Text -> Text
        -> IO (ModuleName, PredicateDiff)
genDiff cmdLine reg actualSpec expSpec = do

  actualSource <- parsePredicateFetchSourceSpec cmdLine reg actualSpec
  expSource <- parsePredicateFetchSourceSpec cmdLine reg expSpec

  be <-
    case ( predicateFetchSourceBackend actualSource
         , predicateFetchSourceBackend expSource ) of
      (Nothing, Nothing) ->
        fail "Predicate sources do not specify a backend"
      (Just be, Nothing) -> pure be
      (Nothing, Just be) -> pure be
      (Just be, Just be')
        | be == be' -> pure be
        | otherwise -> fail ("Cannot compare schemas from two different backends: " ++ show (be, be'))

  (be,) <$> genDiffFromSources cmdLine reg (predicateSourceWithBackend be actualSource)
                                           (predicateSourceWithBackend be expSource)

genDiffFromSources :: MigrateCmdLine -> MigrationRegistry
                   -> PredicateFetchSource
                   -> PredicateFetchSource
                   -> IO PredicateDiff
genDiffFromSources cmdLine reg actualSource expSource =
  do (_, actual)   <- getPredicatesFromSpec cmdLine reg actualSource
     (_, expected) <- getPredicatesFromSpec cmdLine reg expSource

     pure (PredicateDiff (HS.fromList expected) (HS.fromList actual))

getPredicatesFromSpec :: MigrateCmdLine -> MigrationRegistry
                      -> PredicateFetchSource
                      -> IO (Maybe UUID, [ SomeDatabasePredicate ])
getPredicatesFromSpec _ _ (PredicateFetchSourceCommit Nothing _) = fail "No backend to read commit with"
getPredicatesFromSpec cmdLine reg (PredicateFetchSourceCommit (Just modName) commitId) = do
  SomeBeamMigrationBackend be <- loadBackend' cmdLine modName

  SchemaMetaData _ _ _ (Schema preds) <- readSchemaMetaData reg be commitId

  let ourSources = HS.fromList [ PredicateSpecificityAllBackends, PredicateSpecificityOnlyBackend (backendName be) ]
      applicablePreds = map snd (filter (not . HS.null . HS.intersection ourSources . fst) preds)
  pure (Just commitId, applicablePreds)
getPredicatesFromSpec cmdLine reg (PredicateFetchSourceDbHead (MigrationDatabase modName connStr) ref) = do
  SomeBeamMigrationBackend
    (BeamMigrationBackend { backendGetDbConstraints = getCs
                          , backendTransact = transact } ::
<<<<<<< HEAD
        BeamMigrationBackend be hdl m) <-
=======
        BeamMigrationBackend cmd be m) <-
>>>>>>> c12c7de0
    loadBackend' cmdLine modName

  case ref of
    Nothing -> do
      cs <- transact connStr getCs
      case cs of
        Left err -> throwIO (CouldNotFetchConstraints err)
        Right cs' -> pure (Nothing, cs')
    Just fromHead -> do
      logEntry <- transact connStr $
                  runSelectReturningOne $ select $
                  limit_ 1 $ offset_ (fromIntegral fromHead) $
                  orderBy_ (desc_ . _logEntryId) $
<<<<<<< HEAD
                  all_ (_beamMigrateLogEntries (beamMigrateDb @be @hdl @m))
=======
                  all_ (_beamMigrateLogEntries (beamMigrateDb @be @cmd @m))
>>>>>>> c12c7de0

      case logEntry of
        Left err -> throwIO (CouldNotFetchLog err)
        Right Nothing -> throwIO NoRecordedSchemas
        Right (Just logEntry') ->
          case readMaybe (T.unpack (_logEntryCommitId logEntry')) of
            Nothing -> throwIO (InvalidCommitId (_logEntryCommitId logEntry'))
            Just commitId ->
              getPredicatesFromSpec cmdLine reg (PredicateFetchSourceCommit (Just modName) commitId)
getPredicatesFromSpec _ _ PredicateFetchSourceEmpty = pure (Nothing, [])

displayDiff :: MigrateCmdLine
            -> Text -> Text
            -> Bool -> IO ()
displayDiff cmdLine expected actual autogen = do
  reg <- lookupRegistry cmdLine

  (backendMod, diff) <- genDiff cmdLine reg actual expected

  let missing = predicateDiffMissing diff
      extra = predicateDiffExtra diff

  if autogen
    then displayScript cmdLine backendMod diff
    else
      if HS.null extra && HS.null missing
      then putStrLn "Schemas match"
      else do
        when (not (HS.null extra)) $ do
          putStrLn "The following constraints are extraneous:"
          forM_ extra $ \(SomeDatabasePredicate p') ->
            putStrLn ("  - " ++ englishDescription p')
        when (not (HS.null missing)) $ do
          putStrLn "The following constraints are missing:"
          forM_ missing $ \(SomeDatabasePredicate p') ->
            putStrLn ("  - " ++ englishDescription p')

displayScript :: MigrateCmdLine -> ModuleName -> PredicateDiff -> IO ()
displayScript cmdLine modName (PredicateDiff dest from) = do
  SomeBeamMigrationBackend BeamMigrationBackend
    { backendActionProvider = actionProvider
    , backendRenderSyntax = renderCmd } <- loadBackend' cmdLine modName

  let solver = heuristicSolver actionProvider (HS.toList from) (HS.toList dest)

  case finalSolution solver of
    Candidates {} -> fail "Could not find appropriate migration between schemas."
    Solved cmds ->
      putStrLn (unlines (map (renderCmd . migrationCommand) cmds))<|MERGE_RESOLUTION|>--- conflicted
+++ resolved
@@ -91,11 +91,7 @@
   SomeBeamMigrationBackend
     (BeamMigrationBackend { backendGetDbConstraints = getCs
                           , backendTransact = transact } ::
-<<<<<<< HEAD
-        BeamMigrationBackend be hdl m) <-
-=======
-        BeamMigrationBackend cmd be m) <-
->>>>>>> c12c7de0
+        BeamMigrationBackend be m) <-
     loadBackend' cmdLine modName
 
   case ref of
@@ -109,11 +105,7 @@
                   runSelectReturningOne $ select $
                   limit_ 1 $ offset_ (fromIntegral fromHead) $
                   orderBy_ (desc_ . _logEntryId) $
-<<<<<<< HEAD
-                  all_ (_beamMigrateLogEntries (beamMigrateDb @be @hdl @m))
-=======
-                  all_ (_beamMigrateLogEntries (beamMigrateDb @be @cmd @m))
->>>>>>> c12c7de0
+                  all_ (_beamMigrateLogEntries (beamMigrateDb @be @m))
 
       case logEntry of
         Left err -> throwIO (CouldNotFetchLog err)
