--- conflicted
+++ resolved
@@ -21,11 +21,7 @@
 displayLog cmdLine@MigrateCmdLine { migrateDatabase = Just dbName } = do
   reg <- lookupRegistry cmdLine
 
-<<<<<<< HEAD
-  (db, _, SomeBeamMigrationBackend (be :: BeamMigrationBackend be hdl m)) <-
-=======
-  (db, _, SomeBeamMigrationBackend (be :: BeamMigrationBackend cmd be m)) <-
->>>>>>> c12c7de0
+  (db, _, SomeBeamMigrationBackend (be :: BeamMigrationBackend be m)) <-
     loadBackend cmdLine reg dbName
 
   case be of
@@ -33,11 +29,7 @@
       res <- transact (migrationDbConnString db) $
              runSelectReturningList $ select $
              orderBy_ (desc_ . _logEntryId) $
-<<<<<<< HEAD
-             all_ (_beamMigrateLogEntries (beamMigrateDb @be @hdl @m))
-=======
-             all_ (_beamMigrateLogEntries (beamMigrateDb @be @cmd @m))
->>>>>>> c12c7de0
+             all_ (_beamMigrateLogEntries (beamMigrateDb @be @m))
       case res of
         Left err -> throwIO (CouldNotFetchLog err)
         Right entries ->
