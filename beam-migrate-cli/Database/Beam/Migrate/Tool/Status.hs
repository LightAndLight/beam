--- conflicted
+++ resolved
@@ -76,11 +76,7 @@
   putStrLn (T.unpack . T.unlines . map ("    " <>) .
              T.lines . registeredSchemaInfoMessage $ sch)
 
-<<<<<<< HEAD
-hasBackendTables :: String -> BeamMigrationBackend be hdl m -> IO Bool
-=======
-hasBackendTables :: String -> BeamMigrationBackend cmd be m -> IO Bool
->>>>>>> c12c7de0
+hasBackendTables :: String -> BeamMigrationBackend be m -> IO Bool
 hasBackendTables connStr be@BeamMigrationBackend { backendTransact = transact } =
   do res <- transact connStr (checkForBackendTables be)
      case res of
