{-# LANGUAGE CPP #-}

-- | Convenience methods for constructing backend-agnostic applications
module Database.Beam.Backend.URI where

import           Control.Exception

import qualified Data.Map as M
#if !MIN_VERSION_base(4, 11, 0)
import           Data.Semigroup
#endif

import           Network.URI

data BeamResourceNotFound = BeamResourceNotFound deriving Show
instance Exception BeamResourceNotFound

data BeamOpenURIInvalid = BeamOpenURIInvalid deriving Show
instance Exception BeamOpenURIInvalid

data BeamOpenURIUnsupportedScheme = BeamOpenURIUnsupportedScheme String deriving Show
instance Exception BeamOpenURIUnsupportedScheme

data BeamURIOpener c where
<<<<<<< HEAD
  BeamURIOpener :: MonadBeam be hdl m
                => c be hdl m
=======
  BeamURIOpener :: c hdl m
                -> (forall a. hdl -> m a -> IO a)
>>>>>>> c12c7de0
                -> (URI -> IO (hdl, IO ()))
                -> BeamURIOpener c
newtype BeamURIOpeners c where
  BeamURIOpeners :: M.Map String (BeamURIOpener c) -> BeamURIOpeners c

instance Semigroup (BeamURIOpeners c) where
  (<>) = mappend

instance Monoid (BeamURIOpeners c) where
  mempty = BeamURIOpeners mempty
  mappend (BeamURIOpeners a) (BeamURIOpeners b) =
    BeamURIOpeners (mappend a b)

data OpenedBeamConnection c where
  OpenedBeamConnection
<<<<<<< HEAD
    :: MonadBeam be hdl m
    => { openedBeamDatabase :: c be hdl m
       , openedBeamHandle   :: hdl
       , closeBeamConnection :: IO ()
     } -> OpenedBeamConnection c

mkUriOpener :: MonadBeam be hdl m
            => String
            -> (URI -> IO (hdl, IO ()))
            -> c be hdl m
=======
    :: { beamRunner          :: (forall a. hdl -> m a -> IO a)
       , openedBeamDatabase  :: c hdl m
       , openedBeamHandle    :: hdl
       , closeBeamConnection :: IO ()
     } -> OpenedBeamConnection c

mkUriOpener :: (forall a. hdl -> m a -> IO a)
            -> String
            -> (URI -> IO (hdl, IO ()))
            -> c hdl m
>>>>>>> c12c7de0
            -> BeamURIOpeners c
mkUriOpener runner schemeNm opener c = BeamURIOpeners (M.singleton schemeNm (BeamURIOpener c runner opener))

withDbFromUri :: forall c a
               . BeamURIOpeners c
              -> String
<<<<<<< HEAD
              -> (forall be hdl m. MonadBeam be hdl m => c be hdl m -> m a)
=======
              -> (forall hdl m. (forall r. hdl -> m r -> IO r) -> c
                   hdl m -> m a)
>>>>>>> c12c7de0
              -> IO a
withDbFromUri protos uri actionWithDb =
  withDbConnection protos uri (\runner c hdl -> runner hdl (actionWithDb runner c))

withDbConnection :: forall c a
                  . BeamURIOpeners c
                 -> String
<<<<<<< HEAD
                 -> (forall be hdl m. MonadBeam be hdl m =>
                      c be hdl m -> hdl -> IO a)
=======
                 -> (forall hdl m. (forall r. hdl -> m r -> IO r) ->
                      c hdl m -> hdl -> IO a)
>>>>>>> c12c7de0
                 -> IO a
withDbConnection protos uri actionWithDb =
  bracket (openDbConnection protos uri) closeBeamConnection $
  \(OpenedBeamConnection runner c hdl _) -> actionWithDb runner c hdl

openDbConnection :: forall c
                  . BeamURIOpeners c
                 -> String
                 -> IO (OpenedBeamConnection c)
openDbConnection protos uri = do
  (parsedUri, BeamURIOpener c runner openURI) <- findURIOpener protos uri
  (hdl, closeHdl) <- openURI parsedUri
  pure (OpenedBeamConnection runner c hdl closeHdl)

findURIOpener :: BeamURIOpeners c -> String -> IO (URI, BeamURIOpener c)
findURIOpener (BeamURIOpeners protos) uri =
  case parseURI uri of
    Nothing -> throwIO BeamOpenURIInvalid
    Just parsedUri ->
      case M.lookup (uriScheme parsedUri) protos of
        Nothing -> throwIO (BeamOpenURIUnsupportedScheme (uriScheme parsedUri))
        Just opener -> pure (parsedUri, opener)<|MERGE_RESOLUTION|>--- conflicted
+++ resolved
@@ -22,13 +22,8 @@
 instance Exception BeamOpenURIUnsupportedScheme
 
 data BeamURIOpener c where
-<<<<<<< HEAD
-  BeamURIOpener :: MonadBeam be hdl m
-                => c be hdl m
-=======
-  BeamURIOpener :: c hdl m
+  BeamURIOpener :: c be hdl m
                 -> (forall a. hdl -> m a -> IO a)
->>>>>>> c12c7de0
                 -> (URI -> IO (hdl, IO ()))
                 -> BeamURIOpener c
 newtype BeamURIOpeners c where
@@ -44,20 +39,8 @@
 
 data OpenedBeamConnection c where
   OpenedBeamConnection
-<<<<<<< HEAD
-    :: MonadBeam be hdl m
-    => { openedBeamDatabase :: c be hdl m
-       , openedBeamHandle   :: hdl
-       , closeBeamConnection :: IO ()
-     } -> OpenedBeamConnection c
-
-mkUriOpener :: MonadBeam be hdl m
-            => String
-            -> (URI -> IO (hdl, IO ()))
-            -> c be hdl m
-=======
     :: { beamRunner          :: (forall a. hdl -> m a -> IO a)
-       , openedBeamDatabase  :: c hdl m
+       , openedBeamDatabase  :: c be hdl m
        , openedBeamHandle    :: hdl
        , closeBeamConnection :: IO ()
      } -> OpenedBeamConnection c
@@ -65,20 +48,14 @@
 mkUriOpener :: (forall a. hdl -> m a -> IO a)
             -> String
             -> (URI -> IO (hdl, IO ()))
-            -> c hdl m
->>>>>>> c12c7de0
+            -> c be hdl m
             -> BeamURIOpeners c
 mkUriOpener runner schemeNm opener c = BeamURIOpeners (M.singleton schemeNm (BeamURIOpener c runner opener))
 
 withDbFromUri :: forall c a
                . BeamURIOpeners c
               -> String
-<<<<<<< HEAD
-              -> (forall be hdl m. MonadBeam be hdl m => c be hdl m -> m a)
-=======
-              -> (forall hdl m. (forall r. hdl -> m r -> IO r) -> c
-                   hdl m -> m a)
->>>>>>> c12c7de0
+              -> (forall be hdl m. (forall r. hdl -> m r -> IO r) -> c be hdl m -> m a)
               -> IO a
 withDbFromUri protos uri actionWithDb =
   withDbConnection protos uri (\runner c hdl -> runner hdl (actionWithDb runner c))
@@ -86,13 +63,8 @@
 withDbConnection :: forall c a
                   . BeamURIOpeners c
                  -> String
-<<<<<<< HEAD
-                 -> (forall be hdl m. MonadBeam be hdl m =>
+                 -> (forall be hdl m. (forall r. hdl -> m r -> IO r) ->
                       c be hdl m -> hdl -> IO a)
-=======
-                 -> (forall hdl m. (forall r. hdl -> m r -> IO r) ->
-                      c hdl m -> hdl -> IO a)
->>>>>>> c12c7de0
                  -> IO a
 withDbConnection protos uri actionWithDb =
   bracket (openDbConnection protos uri) closeBeamConnection $
