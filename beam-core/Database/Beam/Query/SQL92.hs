--- conflicted
+++ resolved
@@ -1,10 +1,7 @@
 {-# OPTIONS_GHC -fno-warn-name-shadowing -fno-warn-unused-binds #-}
 {-# LANGUAGE UndecidableInstances #-}
-<<<<<<< HEAD
 {-# LANGUAGE ScopedTypeVariables #-}
-=======
 {-# LANGUAGE CPP #-}
->>>>>>> 1df98e98
 
 module Database.Beam.Query.SQL92
     ( buildSql92Query' ) where
