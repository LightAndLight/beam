{-# OPTIONS_GHC -fno-warn-name-shadowing -fno-warn-unused-binds #-}
{-# LANGUAGE UndecidableInstances #-}
{-# LANGUAGE ScopedTypeVariables #-}
{-# LANGUAGE CPP #-}

module Database.Beam.Query.SQL92
    ( buildSql92Query' ) where

import           Database.Beam.Query.Internal
import           Database.Beam.Backend.SQL

import           Control.Monad.Free.Church
import           Control.Monad.Free
<<<<<<< HEAD
=======
#if !MIN_VERSION_base(4, 11, 0)
import           Control.Monad.Writer
#endif
>>>>>>> 713522b6

#if !MIN_VERSION_base(4,11,0)
import           Data.Semigroup
#endif
import           Data.Maybe
import           Data.Proxy (Proxy(Proxy))
import           Data.String
import qualified Data.Text as T

-- * Beam queries

andE' :: IsSql92ExpressionSyntax expr =>
         Maybe expr -> Maybe expr -> Maybe expr
andE' Nothing Nothing = Nothing
andE' (Just x) Nothing = Just x
andE' Nothing (Just y) = Just y
andE' (Just x) (Just y) = Just (andE x y)

newtype PreserveLeft a b = PreserveLeft { unPreserveLeft :: (a, b) }
instance (Monoid a, ProjectibleWithPredicate c syntax res b) => ProjectibleWithPredicate c syntax res (PreserveLeft a b) where
  project' context be f (PreserveLeft (a, b)) =
    PreserveLeft . (a,) <$> project' context be f b

  projectSkeleton' ctxt be mkM =
    PreserveLeft . (mempty,) <$> projectSkeleton' ctxt be mkM

type SelectStmtFn be
  =  BeamSqlBackendSelectTableSyntax be
 -> [BeamSqlBackendOrderingSyntax be]
 -> Maybe Integer {-^ LIMIT -}
 -> Maybe Integer {-^ OFFSET -}
 -> BeamSqlBackendSelectSyntax be

data QueryBuilder be
  = QueryBuilder
  { qbNextTblRef :: Int
  , qbFrom  :: Maybe (BeamSqlBackendFromSyntax be)
  , qbWhere :: Maybe (BeamSqlBackendExpressionSyntax be) }

data SelectBuilder be (db :: (* -> *) -> *) a where
  SelectBuilderQ :: ( BeamSqlBackend be
                    , Projectible be a )
                 => a -> QueryBuilder be -> SelectBuilder be db a
  SelectBuilderGrouping
      :: ( BeamSqlBackend be
         , Projectible be a )
      => a -> QueryBuilder be
      -> Maybe (BeamSqlBackendGroupingSyntax be)
      -> Maybe (BeamSqlBackendExpressionSyntax be)
      -> Maybe (BeamSqlBackendSetQuantifierSyntax be)
      -> SelectBuilder be db a
  SelectBuilderSelectSyntax :: Bool {- Whether or not this contains UNION, INTERSECT, EXCEPT, etc -}
                            -> a -> BeamSqlBackendSelectTableSyntax be
                            -> SelectBuilder be db a
  SelectBuilderTopLevel ::
    { sbLimit, sbOffset :: Maybe Integer
    , sbOrdering        :: [ BeamSqlBackendOrderingSyntax be ]
    , sbTable           :: SelectBuilder be db a
    , sbSelectFn        :: Maybe (SelectStmtFn be)
                        -- ^ Which 'SelectStmtFn' to use to build this select. If 'Nothing', use the default
    } -> SelectBuilder be db a

sbContainsSetOperation :: SelectBuilder syntax db a -> Bool
sbContainsSetOperation (SelectBuilderSelectSyntax contains _ _) = contains
sbContainsSetOperation (SelectBuilderTopLevel { sbTable = tbl }) = sbContainsSetOperation tbl
sbContainsSetOperation _ = False

fieldNameFunc :: IsSql92ExpressionSyntax expr =>
                 (T.Text -> Sql92ExpressionFieldNameSyntax expr) -> Int
              -> expr
fieldNameFunc mkField i = fieldE (mkField ("res" <> fromString (show i)))

nextTblPfx :: TablePrefix -> TablePrefix
nextTblPfx = ("sub_" <>)

defaultProjection :: Projectible be x
                  => Proxy be -> TablePrefix -> x -> [ ( BeamSqlBackendExpressionSyntax be , Maybe T.Text ) ]
defaultProjection be pfx =
    zipWith (\i e -> (e, Just (fromString "res" <> fromString (show (i :: Integer)))))
            [0..] . flip (project be) (nextTblPfx pfx)

buildSelect :: forall be db a
             . ( BeamSqlBackend be, Projectible be a )
            => TablePrefix -> SelectBuilder be db a -> BeamSqlBackendSelectSyntax be
buildSelect _ (SelectBuilderTopLevel limit offset ordering (SelectBuilderSelectSyntax _ _ table) selectStmt') =
    (fromMaybe selectStmt selectStmt') table ordering limit offset
buildSelect pfx (SelectBuilderTopLevel limit offset ordering (SelectBuilderQ proj (QueryBuilder _ from where_)) selectStmt') =
    (fromMaybe selectStmt selectStmt') (selectTableStmt Nothing (projExprs (defaultProjection (Proxy @be) pfx proj)) from where_ Nothing Nothing) ordering limit offset
buildSelect pfx (SelectBuilderTopLevel limit offset ordering (SelectBuilderGrouping proj (QueryBuilder _ from where_) grouping having distinct) selectStmt') =
    (fromMaybe selectStmt selectStmt') (selectTableStmt distinct (projExprs (defaultProjection (Proxy @be) pfx proj)) from where_ grouping having) ordering limit offset
buildSelect pfx x = buildSelect pfx (SelectBuilderTopLevel Nothing Nothing [] x Nothing)

selectBuilderToTableSource :: forall be db a
                            . ( BeamSqlBackend be, Projectible be a )
                           => TablePrefix -> SelectBuilder be db a -> BeamSqlBackendSelectTableSyntax be
selectBuilderToTableSource _ (SelectBuilderSelectSyntax _ _ x) = x
selectBuilderToTableSource pfx (SelectBuilderQ x (QueryBuilder _ from where_)) =
  selectTableStmt Nothing (projExprs (defaultProjection (Proxy @be) pfx x)) from where_ Nothing Nothing
selectBuilderToTableSource pfx (SelectBuilderGrouping x (QueryBuilder _ from where_) grouping having distinct) =
  selectTableStmt distinct (projExprs (defaultProjection (Proxy @be) pfx x)) from where_ grouping having
selectBuilderToTableSource pfx sb =
    let (x, QueryBuilder _ from where_) = selectBuilderToQueryBuilder pfx sb
    in selectTableStmt Nothing (projExprs (defaultProjection (Proxy @be) pfx x)) from where_ Nothing Nothing

selectBuilderToQueryBuilder :: forall be db a
                             . ( BeamSqlBackend be, Projectible be a)
                            => TablePrefix -> SelectBuilder be db a -> (a, QueryBuilder be)
selectBuilderToQueryBuilder pfx sb =
    let select = buildSelect pfx sb
        x' = reproject (Proxy @be) (fieldNameFunc (qualifiedField t0)) (sbProj sb)
        t0 = pfx <> "0"
    in (x', QueryBuilder 1 (Just (fromTable (tableFromSubSelect select) (Just (t0, Nothing)))) Nothing)

emptyQb :: QueryBuilder select
emptyQb = QueryBuilder 0 Nothing Nothing

sbProj :: SelectBuilder syntax db a -> a
sbProj (SelectBuilderQ proj _) = proj
sbProj (SelectBuilderGrouping proj _ _ _ _) = proj
sbProj (SelectBuilderSelectSyntax _ proj _) = proj
sbProj (SelectBuilderTopLevel _ _ _ sb _) = sbProj sb

setSelectBuilderProjection :: Projectible be b
                           => SelectBuilder be db a -> b -> SelectBuilder be db b
setSelectBuilderProjection (SelectBuilderQ _ q) proj = SelectBuilderQ proj q
setSelectBuilderProjection (SelectBuilderGrouping _ q grouping having d) proj = SelectBuilderGrouping proj q grouping having d
setSelectBuilderProjection (SelectBuilderSelectSyntax containsSetOp _ q) proj = SelectBuilderSelectSyntax containsSetOp proj q
setSelectBuilderProjection (SelectBuilderTopLevel limit offset ord sb s) proj =
    SelectBuilderTopLevel limit offset ord (setSelectBuilderProjection sb proj) s

limitSelectBuilder, offsetSelectBuilder :: Integer -> SelectBuilder syntax db a -> SelectBuilder syntax db a
limitSelectBuilder limit (SelectBuilderTopLevel limit' offset ordering tbl build) =
    SelectBuilderTopLevel (Just $ maybe limit (min limit) limit') offset ordering tbl build
limitSelectBuilder limit x = SelectBuilderTopLevel (Just limit) Nothing [] x Nothing

offsetSelectBuilder offset (SelectBuilderTopLevel Nothing offset' ordering tbl build) =
    SelectBuilderTopLevel Nothing (Just $ offset + fromMaybe 0 offset') ordering tbl build
offsetSelectBuilder offset (SelectBuilderTopLevel (Just limit) offset' ordering tbl build) =
    SelectBuilderTopLevel (Just $ max 0 (limit - offset)) (Just $ offset + fromMaybe 0 offset') ordering tbl build
offsetSelectBuilder offset x = SelectBuilderTopLevel Nothing (Just offset) [] x Nothing

exprWithContext :: TablePrefix -> WithExprContext a -> a
exprWithContext pfx = ($ nextTblPfx pfx)

buildJoinTableSourceQuery
  :: forall be x
   . ( BeamSqlBackend be, Projectible be x )
  => TablePrefix -> BeamSqlBackendSelectSyntax be
  -> x -> QueryBuilder be
  -> (x, QueryBuilder be)
buildJoinTableSourceQuery tblPfx tblSource x qb =
  let qb' = QueryBuilder (tblRef + 1) from' (qbWhere qb)
      !tblRef = qbNextTblRef qb
      from' = case qbFrom qb of
                Nothing -> Just newSource
                Just oldFrom -> Just (innerJoin oldFrom newSource Nothing)
      newSource = fromTable (tableFromSubSelect tblSource) (Just (newTblNm, Nothing))
      newTblNm = tblPfx <> fromString (show tblRef)
  in (reproject (Proxy @be) (fieldNameFunc (qualifiedField newTblNm)) x, qb')

buildInnerJoinQuery
  :: forall be r
   . BeamSqlBackend be
  => TablePrefix -> (TablePrefix -> T.Text -> BeamSqlBackendFromSyntax be)
  -> (T.Text -> r)
  -> (r-> Maybe (WithExprContext (BeamSqlBackendExpressionSyntax be)))
  -> QueryBuilder be -> (T.Text, r, QueryBuilder be)
buildInnerJoinQuery tblPfx mkFrom mkTbl mkOn qb =
  let qb' = QueryBuilder (tblRef + 1) from' where'
      tblRef = qbNextTblRef qb
      newTblNm = tblPfx <> fromString (show tblRef)
      newSource = mkFrom (nextTblPfx tblPfx) newTblNm
      (from', where') =
        case qbFrom qb of
          Nothing -> (Just newSource, andE' (qbWhere qb) (exprWithContext tblPfx <$> mkOn newTbl))
          Just oldFrom -> (Just (innerJoin oldFrom newSource (exprWithContext tblPfx <$> mkOn newTbl)), qbWhere qb)

      newTbl = mkTbl newTblNm
  in (newTblNm, newTbl, qb')

nextTbl :: BeamSqlBackend be
        => QueryBuilder be -> TablePrefix
        -> (T.Text -> r)
        -> ( r, T.Text, QueryBuilder be )
nextTbl qb tblPfx mkTbl =
  let tblRef = qbNextTblRef qb
      newTblNm = tblPfx <> fromString (show tblRef)
      newTbl = mkTbl newTblNm
  in (newTbl, newTblNm, qb { qbNextTblRef = qbNextTblRef qb + 1})

projOrder :: Projectible be x
          => Proxy be -> x -> WithExprContext [ BeamSqlBackendExpressionSyntax be ]
projOrder = project -- (Proxy @AnyType) (\_ x -> tell [x] >> pure x)

-- | Convenience functions to construct an arbitrary SQL92 select syntax type
-- from a 'Q'. Used by most backends as the default implementation of
-- 'buildSqlQuery' in 'HasQBuilder'.
buildSql92Query' :: forall be db s a
                  . ( BeamSqlBackend be, Projectible be a)
                 => Bool {-^ Whether this backend supports arbitrary nested UNION, INTERSECT, EXCEPT -}
                 -> T.Text {-^ Table prefix -}
                 -> Q be db s a
                 -> BeamSqlBackendSelectSyntax be
buildSql92Query' arbitrarilyNestedCombinations tblPfx (Q q) =
    buildSelect tblPfx (buildQuery (fromF q))
  where
    be :: Proxy be
    be = Proxy

    buildQuery :: forall s x
                . Projectible be x
               => Free (QF be db s) x
               -> SelectBuilder be db x
    buildQuery (Pure x) = SelectBuilderQ x emptyQb
    buildQuery (Free (QGuard _ next)) = buildQuery next
    buildQuery f@(Free QAll {}) = buildJoinedQuery f emptyQb
    buildQuery f@(Free QArbitraryJoin {}) = buildJoinedQuery f emptyQb
    buildQuery f@(Free QTwoWayJoin {}) = buildJoinedQuery f emptyQb
    buildQuery (Free (QSubSelect q' next)) =
        let sb = buildQuery (fromF q')
            (proj, qb) = selectBuilderToQueryBuilder tblPfx sb
        in buildJoinedQuery (next proj) qb
    buildQuery (Free (QDistinct nubType q' next)) =
      let (proj, qb, gp, hv) =
            case buildQuery (fromF q') of
              SelectBuilderQ proj qb ->
                ( proj, qb, Nothing, Nothing)
              SelectBuilderGrouping proj qb gp hv Nothing ->
                ( proj, qb, gp, hv)
              sb ->
                let (proj, qb) = selectBuilderToQueryBuilder tblPfx sb
                in ( proj, qb, Nothing, Nothing)
      in case next proj of
           Pure x -> SelectBuilderGrouping x qb gp hv (Just (exprWithContext tblPfx (nubType proj)))
           _ -> let ( proj', qb' ) = selectBuilderToQueryBuilder tblPfx (SelectBuilderGrouping proj qb gp hv (Just (exprWithContext tblPfx (nubType proj))))
                in buildJoinedQuery (next proj') qb'
    buildQuery (Free (QAggregate mkAgg q' next)) =
        let sb = buildQuery (fromF q')
            (groupingSyntax, aggProj) = mkAgg (sbProj sb) (nextTblPfx tblPfx)
        in case tryBuildGuardsOnly (next aggProj) Nothing of
            Just (proj, having) ->
                case sb of
                  SelectBuilderQ _ q'' -> SelectBuilderGrouping proj q'' groupingSyntax having Nothing

                  -- We'll have to generate a subselect
                  _ -> let (subProj, qb) = selectBuilderToQueryBuilder tblPfx sb --(setSelectBuilderProjection sb aggProj)
                           (groupingSyntax, aggProj') = mkAgg subProj (nextTblPfx tblPfx)
                       in case tryBuildGuardsOnly (next aggProj') Nothing of
                            Nothing -> error "buildQuery (Free (QAggregate ...)): Impossible"
                            Just (aggProj'', having') ->
                              SelectBuilderGrouping aggProj'' qb groupingSyntax having' Nothing
            Nothing ->
              let (_, having) = tryCollectHaving (next aggProj') Nothing
                  (next', _) = tryCollectHaving (next x') Nothing
                  (groupingSyntax', aggProj', qb) =
                    case sb of
                      SelectBuilderQ _ q'' -> (groupingSyntax, aggProj, q'')
                      _ -> let (proj', qb''') = selectBuilderToQueryBuilder tblPfx sb
                               (groupingSyntax', aggProj') = mkAgg proj' (nextTblPfx tblPfx)
                           in (groupingSyntax', aggProj', qb''')
                  (x', qb') = selectBuilderToQueryBuilder tblPfx $
                              SelectBuilderGrouping aggProj' qb groupingSyntax' having Nothing
              in buildJoinedQuery next' qb'

    buildQuery (Free (QOrderBy mkOrdering q' next)) =
        let sb = buildQuery (fromF q')
            proj = sbProj sb
            ordering = exprWithContext tblPfx (mkOrdering proj)

            doJoined =
                let sb' = case sb of
                            SelectBuilderQ {} ->
                                SelectBuilderTopLevel Nothing Nothing ordering sb Nothing
                            SelectBuilderGrouping {} ->
                                SelectBuilderTopLevel Nothing Nothing ordering sb Nothing
                            SelectBuilderSelectSyntax {} ->
                                SelectBuilderTopLevel Nothing Nothing ordering sb Nothing
                            SelectBuilderTopLevel Nothing Nothing [] sb' build ->
                                SelectBuilderTopLevel Nothing Nothing ordering sb' build
                            SelectBuilderTopLevel Nothing (Just 0) [] sb' build ->
                                SelectBuilderTopLevel Nothing (Just 0) ordering sb' build
                            SelectBuilderTopLevel {}
                                | (proj'', qb) <- selectBuilderToQueryBuilder tblPfx sb ->
                                    SelectBuilderTopLevel Nothing Nothing (exprWithContext tblPfx (mkOrdering proj'')) (SelectBuilderQ proj'' qb) Nothing
                                | otherwise -> error "buildQuery (Free (QOrderBy ...)): query inspected expression"

                    (joinedProj, qb) = selectBuilderToQueryBuilder tblPfx sb'
                in buildJoinedQuery (next joinedProj) qb
        in case next proj of
             Pure proj' ->
               case ordering of
                 [] -> setSelectBuilderProjection sb proj'
                 ordering ->
                     case sb of
                       SelectBuilderQ {} ->
                           SelectBuilderTopLevel Nothing Nothing ordering (setSelectBuilderProjection sb proj') Nothing
                       SelectBuilderGrouping {} ->
                           SelectBuilderTopLevel Nothing Nothing ordering (setSelectBuilderProjection sb proj') Nothing
                       SelectBuilderSelectSyntax {} ->
                           SelectBuilderTopLevel Nothing Nothing ordering (setSelectBuilderProjection sb proj') Nothing
                       SelectBuilderTopLevel Nothing Nothing [] sb' build ->
                           SelectBuilderTopLevel Nothing Nothing ordering (setSelectBuilderProjection sb' proj') build
                       SelectBuilderTopLevel (Just 0) (Just 0) [] sb' build ->
                           SelectBuilderTopLevel (Just 0) (Just 0) ordering (setSelectBuilderProjection sb' proj') build
                       SelectBuilderTopLevel {}
                           | (proj'', qb) <- selectBuilderToQueryBuilder tblPfx sb,
                             Pure proj''' <- next proj'' ->
                               SelectBuilderTopLevel Nothing Nothing (exprWithContext tblPfx (mkOrdering proj'')) (SelectBuilderQ proj''' qb) Nothing
                           | otherwise -> error "buildQuery (Free (QOrderBy ...)): query inspected expression"
             _ -> doJoined

    buildQuery (Free (QWindowOver mkWindows mkProjection q' next)) =
        let sb = buildQuery (fromF q')

            x = sbProj sb
            windows = mkWindows x
            projection = mkProjection x windows
        in case next projection of
             Pure x' ->
               -- Windowing makes this automatically a top-level (this prevents aggregates from being added directly)
               case setSelectBuilderProjection sb x' of
                 sb'@SelectBuilderTopLevel {} -> sb'
                 sb' -> SelectBuilderTopLevel Nothing Nothing [] sb' Nothing
             _       ->
               let (x', qb) = selectBuilderToQueryBuilder tblPfx (setSelectBuilderProjection sb projection)
               in buildJoinedQuery (next x') qb

    buildQuery (Free (QLimit limit q' next)) =
        let sb = limitSelectBuilder limit (buildQuery (fromF q'))
            x = sbProj sb
        -- In the case of limit, we must directly return whatever was given
        in case next x of
             Pure x' -> setSelectBuilderProjection sb x'

             -- Otherwise, this is going to be part of a join...
             _ -> let (x', qb) = selectBuilderToQueryBuilder tblPfx sb
                  in buildJoinedQuery (next x') qb

    buildQuery (Free (QOffset offset q' next)) =
        let sb = offsetSelectBuilder offset (buildQuery (fromF q'))
            x = sbProj sb
        -- In the case of limit, we must directly return whatever was given
        in case next x of
             Pure x' -> setSelectBuilderProjection sb x'
             -- Otherwise, this is going to be part of a join...
             _ -> let (x', qb) = selectBuilderToQueryBuilder tblPfx sb
                  in buildJoinedQuery (next x') qb

    buildQuery (Free (QSetOp combine left right next)) =
      buildTableCombination combine left right next

    buildQuery (Free (QForceSelect selectStmt' over next)) =
      let sb = buildQuery (fromF over)
          x = sbProj sb

          selectStmt'' = selectStmt' (sbProj sb)

          sb' = case sb of
                  SelectBuilderTopLevel { sbSelectFn = Nothing } ->
                    sb { sbSelectFn = Just selectStmt'' }
                  SelectBuilderTopLevel { sbSelectFn = Just {} } ->
                    error "Force select too hard"
                  _ -> SelectBuilderTopLevel Nothing Nothing [] sb (Just selectStmt'')
      in case next (sbProj sb') of
           Pure x' -> setSelectBuilderProjection sb' x'
           _ -> let (x', qb) = selectBuilderToQueryBuilder tblPfx sb'
                in buildJoinedQuery (next x') qb

    tryBuildGuardsOnly :: forall s x
                        . Free (QF be db s) x
                       -> Maybe (BeamSqlBackendExpressionSyntax be)
                       -> Maybe (x, Maybe (BeamSqlBackendExpressionSyntax be))
    tryBuildGuardsOnly next having =
      case tryCollectHaving next having of
        (Pure x, having') -> Just (x, having')
        _ -> Nothing

    tryCollectHaving :: forall s x.
                        Free (QF be db s) x
                     -> Maybe (BeamSqlBackendExpressionSyntax be)
                     -> (Free (QF be db s) x, Maybe (BeamSqlBackendExpressionSyntax be))
    tryCollectHaving (Free (QGuard cond next)) having = tryCollectHaving next (andE' having (Just (exprWithContext tblPfx cond)))
    tryCollectHaving next having = (next, having)

    buildTableCombination
      :: forall s x r
       . ( Projectible be r, Projectible be x )
      => (BeamSqlBackendSelectTableSyntax be -> BeamSqlBackendSelectTableSyntax be -> BeamSqlBackendSelectTableSyntax be)
      -> QM be db (QNested s) x -> QM be db (QNested s) x -> (x -> Free (QF be db s) r) -> SelectBuilder be db r
    buildTableCombination combineTables left right next =
        let leftSb = buildQuery (fromF left)
            leftTb = selectBuilderToTableSource tblPfx leftSb
            rightSb = buildQuery (fromF right)
            rightTb = selectBuilderToTableSource tblPfx rightSb

            proj = reproject be (fieldNameFunc unqualifiedField) (sbProj leftSb)

            leftTb' | arbitrarilyNestedCombinations = leftTb
                    | sbContainsSetOperation leftSb =
                      let (x', qb) = selectBuilderToQueryBuilder tblPfx leftSb
                      in selectBuilderToTableSource tblPfx (SelectBuilderQ x' qb)
                    | otherwise = leftTb
            rightTb' | arbitrarilyNestedCombinations = rightTb
                     | sbContainsSetOperation rightSb =
                       let (x', qb) = selectBuilderToQueryBuilder tblPfx rightSb
                       in selectBuilderToTableSource tblPfx (SelectBuilderQ x' qb)
                     | otherwise = rightTb

            sb = SelectBuilderSelectSyntax True proj (combineTables leftTb' rightTb')
        in case next proj of
             Pure proj'
               | projOrder be proj (nextTblPfx tblPfx) == projOrder be proj' (nextTblPfx tblPfx) ->
                   setSelectBuilderProjection sb proj'
             _ -> let (x', qb) = selectBuilderToQueryBuilder tblPfx sb
                  in buildJoinedQuery (next x') qb

    buildJoinedQuery :: forall s x.
                        Projectible be x =>
                        Free (QF be db s) x -> QueryBuilder be -> SelectBuilder be db x
    buildJoinedQuery (Pure x) qb = SelectBuilderQ x qb
    buildJoinedQuery (Free (QAll mkFrom mkTbl on next)) qb =
        let (newTblNm, newTbl, qb') = buildInnerJoinQuery tblPfx mkFrom mkTbl on qb
        in buildJoinedQuery (next (newTblNm, newTbl)) qb'
    buildJoinedQuery (Free (QArbitraryJoin q mkJoin on next)) qb =
      case fromF q of
        Free (QAll mkDbFrom dbMkTbl on' next')
          | (newTbl, newTblNm, qb') <- nextTbl qb tblPfx dbMkTbl,
            Nothing <- exprWithContext tblPfx <$> on' newTbl,
            Pure proj <- next' (newTblNm, newTbl) ->
            let newSource = mkDbFrom (nextTblPfx tblPfx) newTblNm
                on'' = exprWithContext tblPfx <$> on proj
                (from', where') =
                  case qbFrom qb' of
                    Nothing -> (Just newSource, andE' (qbWhere qb) on'')
                    Just oldFrom -> (Just (mkJoin oldFrom newSource on''), qbWhere qb)
            in buildJoinedQuery (next proj) (qb' { qbFrom = from', qbWhere = where' })

        q' -> let sb = buildQuery q'
                  tblSource = buildSelect tblPfx sb
                  newTblNm = tblPfx <> fromString (show (qbNextTblRef qb))

                  newSource = fromTable (tableFromSubSelect tblSource) (Just (newTblNm, Nothing))

                  proj' = reproject be (fieldNameFunc (qualifiedField newTblNm)) (sbProj sb)
                  on' = exprWithContext tblPfx <$> on proj'

                  (from', where') =
                    case qbFrom qb of
                      Nothing -> (Just newSource, andE' (qbWhere qb) on')
                      Just oldFrom -> (Just (mkJoin oldFrom newSource on'), qbWhere qb)

              in buildJoinedQuery (next proj') (qb { qbNextTblRef = qbNextTblRef qb + 1
                                                   , qbFrom = from', qbWhere = where' })
    buildJoinedQuery (Free (QTwoWayJoin a b mkJoin on next)) qb =
      let (aProj, aSource, qb') =
            case fromF a of
              Free (QAll mkDbFrom dbMkTbl on' next')
                | (newTbl, newTblNm, qb') <- nextTbl qb tblPfx dbMkTbl,
                  Nothing <- on' newTbl, Pure proj <- next' (newTblNm, newTbl) ->
                    (proj, mkDbFrom (nextTblPfx tblPfx) newTblNm, qb')

              a -> let sb = buildQuery a
                       tblSource = buildSelect tblPfx sb

                       newTblNm = tblPfx <> fromString (show (qbNextTblRef qb))

                       proj' = reproject be (fieldNameFunc (qualifiedField newTblNm)) (sbProj sb)
                   in (proj', fromTable (tableFromSubSelect tblSource) (Just (newTblNm, Nothing)), qb { qbNextTblRef = qbNextTblRef qb + 1 })

          (bProj, bSource, qb'') =
            case fromF b of
              Free (QAll mkDbFrom dbMkTbl on' next')
                | (newTbl, newTblNm, qb'') <- nextTbl qb' tblPfx dbMkTbl,
                  Nothing <- on' newTbl, Pure proj <- next' (newTblNm, newTbl) ->
                    (proj, mkDbFrom (nextTblPfx tblPfx) newTblNm, qb'')

              b -> let sb = buildQuery b
                       tblSource = buildSelect tblPfx sb

                       newTblNm = tblPfx <> fromString (show (qbNextTblRef qb))

                       proj' = reproject be (fieldNameFunc (qualifiedField newTblNm)) (sbProj sb)
                   in (proj', fromTable (tableFromSubSelect tblSource) (Just (newTblNm, Nothing)), qb { qbNextTblRef = qbNextTblRef qb + 1 })

          abSource = mkJoin aSource bSource (exprWithContext tblPfx <$> on (aProj, bProj))

          from' =
            case qbFrom qb'' of
              Nothing -> Just abSource
              Just oldFrom -> Just (innerJoin oldFrom abSource Nothing)

      in buildJoinedQuery (next (aProj, bProj)) (qb'' { qbFrom = from' })
    buildJoinedQuery (Free (QGuard cond next)) qb =
        buildJoinedQuery next (qb { qbWhere = andE' (qbWhere qb) (Just (exprWithContext tblPfx cond)) })
    buildJoinedQuery now qb =
      onlyQ now
        (\now' next ->
           let sb = buildQuery now'
               tblSource = buildSelect tblPfx sb
               (x', qb') = buildJoinTableSourceQuery tblPfx tblSource (sbProj sb) qb
           in buildJoinedQuery (next x') qb')

    onlyQ :: forall s x.
             Free (QF be db s) x
          -> (forall a'. Projectible be a' => Free (QF be db s) a' -> (a' -> Free (QF be db s) x) -> SelectBuilder be db x)
          -> SelectBuilder be db x
    onlyQ (Free (QAll entityNm mkTbl mkOn next)) f =
      f (Free (QAll entityNm mkTbl mkOn (Pure . PreserveLeft))) (next . unPreserveLeft)
--      f (Free (QAll entityNm mkTbl mkOn (Pure . PreserveLeft))) (next . unPreserveLeft)
    onlyQ (Free (QArbitraryJoin entity mkJoin mkOn next)) f =
      f (Free (QArbitraryJoin entity mkJoin mkOn Pure)) next
    onlyQ (Free (QTwoWayJoin a b mkJoin mkOn next)) f =
      f (Free (QTwoWayJoin a b mkJoin mkOn Pure)) next
    onlyQ (Free (QSubSelect q' next)) f =
      f (Free (QSubSelect q' Pure)) next
    onlyQ (Free (QLimit limit q' next)) f =
      f (Free (QLimit limit q' Pure)) next
    onlyQ (Free (QOffset offset q' next)) f =
      f (Free (QOffset offset q' Pure)) next
    onlyQ (Free (QSetOp combine a b next)) f =
      f (Free (QSetOp combine a b Pure)) next
    onlyQ (Free (QOrderBy mkOrdering q' next)) f =
      f (Free (QOrderBy mkOrdering q' Pure)) next
    onlyQ (Free (QWindowOver mkWindow mkProj q' next)) f =
      f (Free (QWindowOver mkWindow mkProj q' Pure)) next
    onlyQ (Free (QAggregate mkAgg q' next)) f =
      f (Free (QAggregate mkAgg q' Pure)) next
    onlyQ (Free (QDistinct d q' next)) f =
      f (Free (QDistinct d q' Pure)) next
    onlyQ (Free (QForceSelect s over next)) f =
      f (Free (QForceSelect s over Pure)) next
    onlyQ _ _ = error "impossible"<|MERGE_RESOLUTION|>--- conflicted
+++ resolved
@@ -11,12 +11,10 @@
 
 import           Control.Monad.Free.Church
 import           Control.Monad.Free
-<<<<<<< HEAD
-=======
+
 #if !MIN_VERSION_base(4, 11, 0)
 import           Control.Monad.Writer
 #endif
->>>>>>> 713522b6
 
 #if !MIN_VERSION_base(4,11,0)
 import           Data.Semigroup
