<<<<<<< HEAD
{-# LANGUAGE PolyKinds, UndecidableInstances #-}
=======
{-# LANGUAGE PolyKinds #-}
{-# LANGUAGE UndecidableInstances #-}
>>>>>>> dccbb4a8
module Database.Beam.Schema.Lenses
    ( tableLenses
    , TableLens(..)

    , dbLenses ) where

import Database.Beam.Schema.Tables

import Control.Monad.Identity

import Data.Proxy

import GHC.Generics

import Lens.Micro hiding (to)

class GTableLenses t (m :: * -> *) a (lensType :: * -> *) where
    gTableLenses :: Proxy a -> Lens' (t m) (a p) -> lensType ()
instance GTableLenses t m a al => GTableLenses t m (M1 s d a) (M1 s d al) where
    gTableLenses (Proxy :: Proxy (M1 s d a)) lensToHere = M1 $ gTableLenses (Proxy :: Proxy a) (\f -> lensToHere (\(M1 x) -> M1 <$> f x))
instance (GTableLenses t m a aLens, GTableLenses t m b bLens) => GTableLenses t m (a :*: b) (aLens :*: bLens) where
    gTableLenses (Proxy :: Proxy (a :*: b)) lensToHere = leftLenses :*: rightLenses
        where leftLenses = gTableLenses (Proxy :: Proxy a) (\f -> lensToHere (\(a :*: b) -> (:*: b) <$> f a))
              rightLenses = gTableLenses (Proxy :: Proxy b) (\f -> lensToHere (\(a :*: b) -> (a :*:) <$> f b))
instance Generic (t m) => GTableLenses t m (K1 R x) (K1 R (LensFor (t m) x)) where
    gTableLenses _ lensToHere = K1 (LensFor (\f -> lensToHere (\(K1 x) -> K1 <$> f x)))

instance ( Generic (sub m)
         , Generic (sub (Lenses t m))
         , GTableLenses t m (Rep (sub m)) (Rep (sub (Lenses t m))) ) =>
         GTableLenses t m (K1 R (sub m)) (K1 R (sub (Lenses t m))) where
    gTableLenses _ lensToHere = K1 (to (gTableLenses (Proxy :: Proxy (Rep (sub m))) (\f -> lensToHere (\(K1 x) -> K1 . to <$> f (from x)))))

instance ( Generic (sub (Nullable m))
         , Generic (sub (Nullable (Lenses t m)))
         , GTableLenses t m (Rep (sub (Nullable m))) (Rep (sub (Nullable (Lenses t m))))) =>
         GTableLenses t m (K1 R (sub (Nullable m))) (K1 R (sub (Nullable (Lenses t m)))) where
    gTableLenses _ lensToHere = K1 (to (gTableLenses (Proxy :: Proxy (Rep (sub (Nullable m)))) (\f -> lensToHere (\(K1 x) -> K1 . to <$> f (from x)))))

tableLenses' :: ( lensType ~ Lenses t f
                , Generic (t lensType)
                , Generic (t f)
                , GTableLenses t f (Rep (t f)) (Rep (t lensType)) ) =>
                 Proxy t -> Proxy f -> t lensType
tableLenses' (Proxy :: Proxy t) (Proxy :: Proxy f) =
    to (gTableLenses (Proxy :: Proxy (Rep (t f))) ((\f x -> to <$> f (from x)) :: Lens' (t f) (Rep (t f) ())))

-- | Automatically deduce lenses for a table over any column tag. lenses at
--   global level by doing a top-level pattern match on 'tableLenses', replacing
--   every column in the pattern with `LensFor <nameOfLensForField>'. The lenses
--   are generated per-column, not per field in the record. Thus if you have
--   nested 'Beamable' types, lenses are generated for each nested field.
--
--   For example,
--
-- > data AuthorT f = AuthorT
-- >                { _authorEmail     :: Columnar f Text
-- >                , _authorFirstName :: Columnar f Text
-- >                , _authorLastName  :: Columnar f Text }
-- >                  deriving Generic
-- >
-- > data BlogPostT f = BlogPost
-- >                  { _blogPostSlug    :: Columnar f Text
-- >                  , _blogPostBody    :: Columnar f Text
-- >                  , _blogPostDate    :: Columnar f UTCTime
-- >                  , _blogPostAuthor  :: PrimaryKey AuthorT f
-- >                  , _blogPostTagline :: Columnar f (Maybe Text) }
-- >                    deriving Generic
-- > instance Table BlogPostT where
-- >    data PrimaryKey BlogPostT f = BlogPostId (Columnar f Text)
-- >    primaryKey = BlogPostId . _blogPostSlug
-- > instance Table AuthorT where
-- >    data PrimaryKey AuthorT f = AuthorId (Columnar f Text)
-- >    primaryKey = AuthorId . _authorEmail
--
-- > BlogPost (LensFor blogPostSlug
-- >          (LensFor blogPostBody)
-- >          (LensFor blogPostDate)
-- >          (AuthorId (LensFor blogPostAuthorEmail))
-- >          (LensFor blogPostTagLine) = tableLenses
--
--   Note: In order to have GHC deduce the right type, you will need to turn off
--   the monomorphism restriction. This is a part of the Haskell standard that
--   specifies that top-level definitions must be inferred to have a monomorphic
--   type. However, lenses need a polymorphic type to work properly. You can
--   turn off the monomorphism restriction by enabling the
--   'NoMonomorphismRestriction' extension. You can do this per-file by using
--   the {-# LANGUAGE NoMonomorphismRestriction #-} pragma at the top of the
--   file. You can also pass the @-XNoMonomorphismRestriction@ command line flag
--   to GHC during compilation.
tableLenses :: ( lensType ~ Lenses t f
                , Generic (t lensType)
                , Generic (t f)
                , GTableLenses t f (Rep (t f)) (Rep (t lensType)) ) =>
               t (Lenses t f)
tableLenses = let res = tableLenses' (tProxy res) (fProxy res)

                  tProxy :: t (Lenses t f) -> Proxy t
                  tProxy _ = Proxy
                  fProxy :: t (Lenses t f) -> Proxy f
                  fProxy _ = Proxy
              in res

newtype TableLens f db (x :: k) = TableLens (Lens' (db f) (f x))

class GDatabaseLenses outer structure lensType where
    gDatabaseLenses :: Lens' outer (structure p) -> lensType ()
instance GDatabaseLenses db a al => GDatabaseLenses db (M1 s d a) (M1 s d al) where
    gDatabaseLenses lensToHere = M1 $ gDatabaseLenses (\f -> lensToHere (\(M1 x) -> M1 <$> f x))
instance (GDatabaseLenses db a al, GDatabaseLenses db b bl) => GDatabaseLenses db (a :*: b) (al :*: bl) where
    gDatabaseLenses lensToHere = leftLenses :*: rightLenses
        where leftLenses = gDatabaseLenses (\f -> lensToHere (\(a :*: b) -> (:*: b) <$> f a))
              rightLenses = gDatabaseLenses (\f -> lensToHere (\(a :*: b) -> (a :*:) <$> f b))
instance GDatabaseLenses (db f) (K1 R (f x))
                                (K1 R (TableLens f db x)) where
    gDatabaseLenses lensToHere = K1 (TableLens (\f -> lensToHere (\(K1 x) -> K1 <$> f x)))

-- | Like 'tableLenses' but for types that are instances of 'Database'. Instead
--   of pattern matching on 'LensFor', pattern match on 'TableLens'.
dbLenses :: ( Generic (db (TableLens f db))
            , Generic (db f)
            , GDatabaseLenses (db f) (Rep (db f)) (Rep (db (TableLens f db))) )
           => db (TableLens f db)
dbLenses = fix $ \(_ :: db (TableLens f db)) ->
           to (gDatabaseLenses (\f (x :: db f) -> to <$> f (from x)) :: Rep (db (TableLens f db)) ())<|MERGE_RESOLUTION|>--- conflicted
+++ resolved
@@ -1,9 +1,5 @@
-<<<<<<< HEAD
-{-# LANGUAGE PolyKinds, UndecidableInstances #-}
-=======
 {-# LANGUAGE PolyKinds #-}
 {-# LANGUAGE UndecidableInstances #-}
->>>>>>> dccbb4a8
 module Database.Beam.Schema.Lenses
     ( tableLenses
     , TableLens(..)
